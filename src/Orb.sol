// SPDX-License-Identifier: MIT
/*..............................................................................


                          ./         (@@@@@@@@@@@@@@@@@,
                     &@@@@       /@@@@&.        *&@@@@@@@@@@*
                 %@@@@@@.      (@@@                  &@@@@@@@@@&
              .@@@@@@@@       @@@                      ,@@@@@@@@@@/
            *@@@@@@@@@       (@%                         &@@@@@@@@@@/
           @@@@@@@@@@/       @@                           (@@@@@@@@@@@
          @@@@@@@@@@@        &@                            %@@@@@@@@@@@
         @@@@@@@@@@@#         @                             @@@@@@@@@@@@
        #@@@@@@@@@@@.                                       /@@@@@@@@@@@@
        @@@@@@@@@@@@                                         @@@@@@@@@@@@
        @@@@@@@@@@@@                                         @@@@@@@@@@@@
        @@@@@@@@@@@@.                                        @@@@@@@@@@@@
        @@@@@@@@@@@@%                                       ,@@@@@@@@@@@@
        ,@@@@@@@@@@@@                                       @@@@@@@@@@@@/
         %@@@@@@@@@@@&                                     .@@@@@@@@@@@@
          #@@@@@@@@@@@#                                    @@@@@@@@@@@&
           .@@@@@@@@@@@&                                 ,@@@@@@@@@@@,
             *@@@@@@@@@@@,                              @@@@@@@@@@@#
                @@@@@@@@@@@*                          @@@@@@@@@@@.
                  .&@@@@@@@@@@*                   .@@@@@@@@@@@.
                       &@@@@@@@@@@@%*..   ..,#@@@@@@@@@@@@@*
                     ,@@@@   ,#&@@@@@@@@@@@@@@@@@@#*     &@@@#
                    @@@@@                                 #@@@@.
                   @@@@@*                                  @@@@@,
                  @@@@@@@(                               .@@@@@@@
                  (@@@@@@@@@@@@@@%/*,.       ..,/#@@@@@@@@@@@@@@@
                     #@@@@@@@@@@@@@@@@@@@@@@@@@@@@@@@@@@@@@@@%
                             ./%@@@@@@@@@@@@@@@@@@@%/,


..............................................................................*/
pragma solidity ^0.8.17;

import {ERC721} from "@openzeppelin/contracts/token/ERC721/ERC721.sol";
import {Ownable} from "@openzeppelin/contracts/access/Ownable.sol";
import {Address} from "@openzeppelin/contracts/utils/Address.sol";

/**
 * @title   Orb - Harberger Tax NFT with auction and on-chain invocations and responses
 * @author  Jonas Lekevicius, Eric Wall
 * @dev     Supports ERC-721 interface, does not support token transfers.
 *          Uses {Ownable}'s {owner()} to identify the creator of the Orb.
 * @notice  This is a basic Q&A-type Orb. The holder has the right to submit a text-based question to the
 *          creator and the right to receive a text-based response. The question is limited in length but
 *          responses may come in any length. Questions and answers are hash-committed to the Ethereum blockchain
 *          so that the track record cannot be changed. The Orb has a cooldown.
 *
 *          The Orb uses Harberger Tax and is always on sale. This means that when you purchase the Orb, you must
 *          also set a price which you’re willing to sell the Orb at. However, you must pay an amount base on tax rate
 *          to the Orb smart contract per year in order to maintain the Orb ownership. This amount is accounted for
 *          per second, and user funds need to be topped up before the foreclosure time to maintain ownership.
 */
contract Orb is ERC721, Ownable {
    ////////////////////////////////////////////////////////////////////////////////
    //  EVENTS
    ////////////////////////////////////////////////////////////////////////////////

    event Creation(bytes32 oathHash, uint256 honoredUntil);

    // Auction Events
    event AuctionStart(uint256 auctionStartTime, uint256 auctionEndTime);
    event AuctionBid(address indexed bidder, uint256 bid);
    event AuctionExtension(uint256 newAuctionEndTime);
    event AuctionFinalization(address indexed winner, uint256 winningBid);

    // Fund Management, Holding and Purchasing Events
    event Deposit(address indexed depositor, uint256 amount);
    event Withdrawal(address indexed recipient, uint256 amount);
    event Settlement(address indexed holder, address indexed beneficiary, uint256 amount);
    event PriceUpdate(uint256 previousPrice, uint256 newPrice);
    event Purchase(address indexed seller, address indexed buyer, uint256 price);
    event Foreclosure(address indexed formerHolder);
    event Relinquishment(address indexed formerHolder);

    // Invoking and Responding Events
    event Invocation(address indexed invoker, uint256 indexed invocationId, bytes32 contentHash, uint256 timestamp);
    event Response(address indexed responder, uint256 indexed invocationId, bytes32 contentHash, uint256 timestamp);
    event CleartextRecording(uint256 indexed invocationId, string cleartext);
    event ResponseFlagging(address indexed flagger, uint256 indexed invocationId);

    // Orb Parameter Events
    event OathSwearing(bytes32 oathHash, uint256 honoredUntil);
    event HonoredUntilUpdate(uint256 previousHonoredUntil, uint256 newHonoredUntil);

    ////////////////////////////////////////////////////////////////////////////////
    //  ERRORS
    ////////////////////////////////////////////////////////////////////////////////

    // ERC-721 Errors
    error TransferringNotSupported();

    // Authorization Errors
    error AlreadyHolder();
    error NotHolder();
    error ContractHoldsOrb();
    error ContractDoesNotHoldOrb();
    error CreatorDoesNotControlOrb();
    error BeneficiaryDisallowed();

    // Orb Parameter Errors
    error HonoredUntilNotDecreasable();

    // Funds-Related Authorization Errors
    error HolderSolvent();
    error HolderInsolvent();
    error InsufficientFunds(uint256 fundsAvailable, uint256 fundsRequired);

    // Auction Errors
    error AuctionNotRunning();
    error AuctionRunning();
    error AuctionNotStarted();
    error NotPermittedForLeadingBidder();
    error InsufficientBid(uint256 bidProvided, uint256 bidRequired);

    // Purchasing Errors
    error CurrentPriceIncorrect(uint256 priceProvided, uint256 currentPrice);
    error InvalidNewPrice(uint256 priceProvided);

    // Invoking and Responding Errors
    error CooldownIncomplete(uint256 timeRemaining);
    error CleartextTooLong(uint256 cleartextLength, uint256 cleartextMaximumLength);
    error CleartextHashMismatch(bytes32 cleartextHash, bytes32 recordedContentHash);
    error InvocationNotFound(uint256 invocationId);
    error ResponseNotFound(uint256 invocationId);
    error ResponseExists(uint256 invocationId);
    error FlaggingPeriodExpired(uint256 invocationId, uint256 currentTimeValue, uint256 timeValueLimit);
    error ResponseAlreadyFlagged(uint256 invocationId);

    ////////////////////////////////////////////////////////////////////////////////
    //  STORAGE
    ////////////////////////////////////////////////////////////////////////////////

    // CONSTANTS AND IMMUTABLES

    // Beneficiary receives all Orb proceeds.
    address public immutable beneficiary;

    // Fee Nominator: basis points. Other fees are in relation to this.
    uint256 public constant FEE_DENOMINATOR = 10_000;
    // Harberger Tax period: for how long the Tax Rate applies. Value: 1 year.
    uint256 public constant HOLDER_TAX_PERIOD = 365 days;

    // Internal Immutables and Constants

    // Orb tokenId. Can be whatever arbitrary number, only one token will ever exist.
    uint256 internal immutable tokenId;

    // Maximum Orb price, limited to prevent potential overflows.
    uint256 internal constant MAX_PRICE = 2 ** 128;

    // STATE

    // Honored Until: timestamp until which the Orb Oath is honored for the holder.
    uint256 public honoredUntil;

    // Base URL for tokenURL JSONs.
    string internal baseURL = "https://static.orb.land/orb/";

    // Funds tracker, per address. Modified by deposits, withdrawals and settlements.
    // The value is without settlement. It means effective user funds (withdrawable) would be different
    // for holder (subtracting owedSinceLastSettlement) and beneficiary (adding owedSinceLastSettlement).
    // If Orb is held by the creator, funds are not subtracted, as Harberger Tax does not apply to the creator.
    mapping(address => uint256) public fundsOf;

    // Taxes State Variables

    // Harberger Tax for holding. Initial value is 10%.
    uint256 public holderTaxNumerator = 1_000;
    // Secondary sale royalty paid to beneficiary, based on sale price.
    uint256 public royaltyNumerator = 1_000;
    // Price of the Orb. No need for mapping, as only one token is ever minted.
    // Also used during auction to store future purchase price.
    // Shouldn't be useful if the Orb is held by the contract.
    uint256 public price;
    // Last time Orb holder's funds were settled.
    // Shouldn't be useful if the Orb is held by the contract.
    uint256 public lastSettlementTime;

    // Auction State Variables

    // Auction starting price.
    uint256 public auctionStartingPrice = 0.1 ether;
    // Each bid has to increase over previous bid by at least this much.
    uint256 public auctionMinimumBidStep = 0.1 ether;
    // Auction will run for at least this long.
    uint256 public auctionMinimumDuration = 1 days;
    // If remaining time is less than this after a bid is made, auction will continue for at least this long.
    uint256 public auctionBidExtension = 5 minutes;
    // Start Time: when the auction was started. Stays fixed during the auction, otherwise 0.
    uint256 public auctionStartTime;
    // End Time: when the auction ends, can be extended by late bids. 0 not during the auction.
    uint256 public auctionEndTime;
    // Winning Bidder: address that currently has the highest bid. 0 not during the auction and before first bid.
    address public leadingBidder;
    // Winning Bid: highest current bid. 0 not during the auction and before first bid.
    uint256 public leadingBid;

    // Invocation and Response State Variables

    // Struct used to track response information: content hash and timestamp.
    // Timestamp is used to determine if the response can be flagged by the holder.
    // Invocation timestamp doesn't need to be tracked, as nothing is done with it.
    struct HashTime {
        // keccak256 hash of the cleartext
        bytes32 contentHash;
        uint256 timestamp;
    }

    // Cooldown: how often Orb can be invoked.
    uint256 public cooldown = 7 days;
    // Maximum length for invocation cleartext content.
    uint256 public cleartextMaximumLength = 280;
    // Holder Receive Time: When the Orb was last transferred, except to this contract.
    uint256 public holderReceiveTime;
    // Last Invocation Time: when the Orb was last invoked. Used together with Cooldown constant.
    uint256 public lastInvocationTime;

    // Mapping for Invocation: invocationId to contentHash (bytes32).
    mapping(uint256 => bytes32) public invocations;
    // Count of invocations made. Used to calculate invocationId of the next invocation.
    uint256 public invocationCount = 0;
    // Mapping for Responses (Answers to Invocations): matching invocationId to HashTime struct.
    mapping(uint256 => HashTime) public responses;
    // Additional mapping for flagged (reported) Responses. Used by the holder not satisfied with a response.
    mapping(uint256 => bool) public responseFlagged;
    // A convencience count of total responses made. Not used by the contract itself.
    uint256 public flaggedResponsesCount = 0;

    ////////////////////////////////////////////////////////////////////////////////
    //  CONSTRUCTOR
    ////////////////////////////////////////////////////////////////////////////////

    /**
     * @dev  When deployed, contract mints the only token that will ever exist, to itself.
     *       This token represents the Orb and is called the Orb elsewhere in the contract.
     *       {Ownable} sets the deployer to be the owner, and also the creator in the Orb context.
     * @param name_          Orb name, used in ERC-721 metadata.
     * @param symbol_        Orb symbol or ticker, used in ERC-721 metadata.
     * @param tokenId_       ERC-721 token ID of the Orb.
     * @param beneficiary_   Beneficiary receives all Orb proceeds.
     * @param oathHash_      Hash of the Oath taken to create the Orb.
     * @param honoredUntil_  Date until which the Orb creator will honor the Oath for the Orb holder.
     */
    constructor(
        string memory name_,
        string memory symbol_,
        uint256 tokenId_,
        address beneficiary_,
        bytes32 oathHash_,
        uint256 honoredUntil_
    ) ERC721(name_, symbol_) {
        tokenId = tokenId_;
        beneficiary = beneficiary_;
        honoredUntil = honoredUntil_;

        emit Creation(oathHash_, honoredUntil_);

        _safeMint(address(this), tokenId);
    }

    ////////////////////////////////////////////////////////////////////////////////
    //  MODIFIERS
    ////////////////////////////////////////////////////////////////////////////////

    // AUTHORIZATION MODIFIERS

    /**
     * @notice  Contract inherits {onlyOwner} modifier from {Ownable}.
     */

    /**
     * @dev  Ensures that the caller owns the Orb.
     *       Should only be used in conjuction with {onlyHolderHeld} or on external functions,
     *       otherwise does not make sense.
     */
    modifier onlyHolder() {
        if (msg.sender != ERC721.ownerOf(tokenId)) {
            revert NotHolder();
        }
        _;
    }

    // ORB STATE MODIFIERS

    /**
     * @dev  Ensures that the Orb belongs to someone, not the contract itself.
     */
    modifier onlyHolderHeld() {
        if (address(this) == ERC721.ownerOf(tokenId)) {
            revert ContractHoldsOrb();
        }
        _;
    }

    /**
     * @dev  Ensures that the Orb belongs to the contract itself or the creator.
     *       All setting-adjusting functions should use this modifier.
     *       It means that the Orb properties cannot be modified while it is held by the holder.
     */
    modifier onlyCreatorControlled() {
        if (address(this) != ERC721.ownerOf(tokenId) && owner() != ERC721.ownerOf(tokenId)) {
            revert CreatorDoesNotControlOrb();
        }
        _;
    }

    // AUCTION MODIFIERS

    /**
     * @dev  Ensures that an auction is currently not running.
     *       Can be multiple states: auction not started, auction over but not finalized, or auction finalized.
     */
    modifier notDuringAuction() {
        if (auctionRunning()) {
            revert AuctionRunning();
        }
        _;
    }

    // FUNDS-RELATED MODIFIERS

    /**
     * @dev  Ensures that the current Orb holder has enough funds to cover Harberger tax until now.
     */
    modifier onlyHolderSolvent() {
        if (!holderSolvent()) {
            revert HolderInsolvent();
        }
        _;
    }

    /**
<<<<<<< HEAD
     * @dev  Ensures that the current Orb holder has run out of funds to cover Harberger tax.
     */
    modifier onlyHolderInsolvent() {
        if (holderSolvent()) {
            revert HolderSolvent();
        }
        _;
    }

    /**
     * @dev  Modifier settles current Orb holder's debt before executing the rest of the function,
     *       only if the caller is the Orb holder. Useful for holder withdrawals.
     */
    modifier settlesIfHolder() {
        if (msg.sender == ERC721.ownerOf(tokenId)) {
            _settle();
        }
=======
     * @dev  Modifier settles current Orb holder's debt before executing the rest of the function.
     */
    modifier settles() {
        _settle();
>>>>>>> 69bf80fb
        _;
    }

    ////////////////////////////////////////////////////////////////////////////////
    //  FUNCTIONS: ERC-721 OVERRIDES
    ////////////////////////////////////////////////////////////////////////////////

    function _baseURI() internal view override returns (string memory) {
        return baseURL;
    }

    /**
     * @notice  Transfers the Orb to another address. Not allowed, always reverts.
     * @dev     Always reverts.
     */
    function transferFrom(address, address, uint256) public pure override {
        revert TransferringNotSupported();
    }

    /**
     * @dev  See {transferFrom()} above.
     */
    function safeTransferFrom(address, address, uint256) public pure override {
        revert TransferringNotSupported();
    }

    /**
     * @dev  See {transferFrom()} above.
     */
    function safeTransferFrom(address, address, uint256, bytes memory) public pure override {
        revert TransferringNotSupported();
    }

    /**
     * @notice  Transfers the ERC-20 token to the new address.
     *          If the new owner is not this contract (an actual user), updates holderReceiveTime.
     *          holderReceiveTime is used to limit response flagging window.
     */
    function _transferOrb(address from_, address to_) internal {
        _transfer(from_, to_, tokenId);
        if (to_ != address(this)) {
            holderReceiveTime = block.timestamp;
        }
    }

    ////////////////////////////////////////////////////////////////////////////////
    //  FUNCTIONS: ORB PARAMETERS
    ////////////////////////////////////////////////////////////////////////////////

    /**
     * @notice  Allows re-swearing of the oath and set a new honoredUntil date.
     *          This function can only be called by the Orb creator when the Orb is not held by anyone.
     *          HonoredUntil date can be decreased, unlike with the {extendHonoredUntil()} function.
     * @dev     Emits {OathSwearing} event.
     */
    function swearOath(bytes32 oathHash, uint256 newHonoredUntil) external onlyOwner onlyCreatorControlled {
        honoredUntil = newHonoredUntil;
        emit OathSwearing(oathHash, newHonoredUntil);
    }

    /**
     * @notice  Allows the Orb creator to extend the honoredUntil date.
     *          This function can be called by the Orb creator anytime and only allows extending
     *          the honoredUntil date.
     * @dev     Emits {HonoredUntilUpdate} event.
     */
    function extendHonoredUntil(uint256 newHonoredUntil) external onlyOwner {
        if (newHonoredUntil < honoredUntil) {
            revert HonoredUntilNotDecreasable();
        }
        uint256 previousHonoredUntil = honoredUntil;
        honoredUntil = newHonoredUntil;
        emit HonoredUntilUpdate(previousHonoredUntil, newHonoredUntil);
    }

    ////////////////////////////////////////////////////////////////////////////////
    //  FUNCTIONS: AUCTION
    ////////////////////////////////////////////////////////////////////////////////

    /**
     * @notice  Returns if the auction is currently running. Use auctionEndTime() to check when it ends.
     * @dev     Start time will always be less than timestamp, as it resets to 0.
     *          Start time is only updated for auction progress tracking, not critical functionality.
     * @return  bool  If the auction is running.
     */
    function auctionRunning() public view returns (bool) {
        return auctionEndTime > block.timestamp && address(this) == ERC721.ownerOf(tokenId);
    }

    /**
     * @notice  Minimum bid that would currently be accepted by {bid()}.
     * @dev     auctionStartingPrice if no bids were made, otherwise previous bid increased by auctionMinimumBidStep.
     * @return  uint256  Minimum bid required for {bid()}.
     */
    function minimumBid() public view returns (uint256) {
        if (leadingBid == 0) {
            return auctionStartingPrice;
        } else {
            unchecked {
                return leadingBid + auctionMinimumBidStep;
            }
        }
    }

    /**
     * @notice  Allow the Orb creator to start the Orb Auction. Will run for at least auctionMinimumDuration.
     * @dev     Prevents repeated starts by checking the auctionEndTime.
     *          Important to set auctionEndTime to 0 after auction is finalized.
     *          Also, resets leadingBidder and leadingBid.
     *          Should not be necessary, as {finalizeAuction()} also does that.
     *          Emits AuctionStart().
     */
    function startAuction() external onlyOwner notDuringAuction {
        if (address(this) != ERC721.ownerOf(tokenId)) {
            revert ContractDoesNotHoldOrb();
        }

        if (auctionEndTime > 0) {
            revert AuctionRunning();
        }

        auctionStartTime = block.timestamp;
        auctionEndTime = block.timestamp + auctionMinimumDuration;
        leadingBidder = address(0);
        leadingBid = 0;

        emit AuctionStart(auctionStartTime, auctionEndTime);
    }

    /**
     * @notice  Bids the provided amount, if there's enough funds across funds on contract and transaction value.
     *          Might extend the auction if the bid is near the end.
     *          Important: the leading bidder will not be able to withdraw funds until someone outbids them.
     * @dev     Emits AuctionBid().
     * @param   amount      The value to bid.
     * @param   priceIfWon  Price if the bid wins. Must be less than MAX_PRICE.
     */
    function bid(uint256 amount, uint256 priceIfWon) external payable {
        if (!auctionRunning()) {
            revert AuctionNotRunning();
        }

        if (msg.sender == beneficiary) {
            revert BeneficiaryDisallowed();
        }

        uint256 totalFunds = fundsOf[msg.sender] + msg.value;

        if (amount < minimumBid()) {
            revert InsufficientBid(amount, minimumBid());
        }

        if (totalFunds < amount) {
            revert InsufficientFunds(totalFunds, amount);
        }

        if (priceIfWon > MAX_PRICE) {
            revert InvalidNewPrice(priceIfWon);
        }

        fundsOf[msg.sender] = totalFunds;
        leadingBidder = msg.sender;
        leadingBid = amount;
        price = priceIfWon;

        emit AuctionBid(msg.sender, amount);

        if (block.timestamp + auctionBidExtension > auctionEndTime) {
            auctionEndTime = block.timestamp + auctionBidExtension;
            emit AuctionExtension(auctionEndTime);
        }
    }

    /**
     * @notice  Finalizes the Auction, transferring the winning bid to the beneficiary, and the Orb to the winner.
     *          Sets lastInvocationTime so that the Orb could be invoked immediately.
     *          The price has been set when bidding, now becomes relevant.
     *          If no bids were made, resets the state to allow the auction to be started again later.
     * @dev     Critical state transition function. Called after auctionEndTime, but only if it's not 0.
     *          Can be called by anyone, although probably will be called by the creator or the winner.
     *          Emits PriceUpdate() and AuctionFinalization().
     */
    function finalizeAuction() external notDuringAuction {
        if (auctionEndTime == 0) {
            revert AuctionNotStarted();
        }

        if (leadingBidder != address(0)) {
            fundsOf[leadingBidder] -= leadingBid;
            fundsOf[beneficiary] += leadingBid;

            lastSettlementTime = block.timestamp;
            lastInvocationTime = block.timestamp - cooldown;

            emit AuctionFinalization(leadingBidder, leadingBid);
            emit PriceUpdate(0, price);
            // price has been set when bidding

            _transferOrb(address(this), leadingBidder);
            leadingBidder = address(0);
            leadingBid = 0;
        } else {
            price = 0;
            emit AuctionFinalization(leadingBidder, leadingBid);
        }

        auctionStartTime = 0;
        auctionEndTime = 0;
    }

    ////////////////////////////////////////////////////////////////////////////////
    //  FUNCTIONS: FUNDS AND HOLDING
    ////////////////////////////////////////////////////////////////////////////////

    /**
     * @notice  Allows depositing funds on the contract. Not allowed for insolvent holders.
     * @dev     Deposits are not allowed for insolvent holders to prevent cheating via front-running.
     *          If the user becomes insolvent, the Orb will always be returned to the contract as the next step.
     *          Emits Deposit().
     */
    function deposit() external payable {
        if (msg.sender == ERC721.ownerOf(tokenId) && !holderSolvent()) {
            revert HolderInsolvent();
        }

        fundsOf[msg.sender] += msg.value;
        emit Deposit(msg.sender, msg.value);
    }

    /**
     * @notice  Function to withdraw all funds on the contract.
     *          Not recommended for current Orb holders, they should call relinquish() to take out their funds.
     * @dev     Not allowed for the leading auction bidder.
     */
    function withdrawAll() external {
        _withdraw(msg.sender, fundsOf[msg.sender]);
    }

    /**
     * @notice  Function to withdraw given amount from the contract.
     *          For current Orb holders, reduces the time until foreclosure.
     * @dev     Not allowed for the leading auction bidder.
     */
    function withdraw(uint256 amount) external {
        _withdraw(msg.sender, amount);
    }

    /**
     * @notice  Function to withdraw all beneficiary funds on the contract.
     * @dev     Allowed for anyone at any time, does not use msg.sender in its execution.
     */
    function withdrawAllForBeneficiary() external {
        _withdraw(beneficiary, fundsOf[beneficiary]);
    }

    /**
     * @notice  Settlements transfer funds from Orb holder to the beneficiary.
     *          Orb accounting minimizes required transactions: Orb holder's foreclosure time is only
     *          dependent on the price and available funds. Fund transfers are not necessary unless
     *          these variables (price, holder funds) are being changed. Settlement transfers funds owed
     *          since the last settlement, and a new period of virtual accounting begins.
     * @dev     Holder might owe more than they have funds available: it means that the holder is foreclosable.
     *          Settlement would transfer all holder funds to the beneficiary, but not more.
     *          Does nothing if the creator holds the Orb. Reverts if contract holds the Orb.
     *          Emits Settlement().
     */
    function settle() external onlyHolderHeld {
        _settle();
    }

    /**
     * @dev     Returns if the current Orb holder has enough funds to cover Harberger tax until now.
     *          Always true is creator holds the Orb.
     * @return  bool  If the current holder is solvent.
     */
    function holderSolvent() public view returns (bool) {
        address holder = ERC721.ownerOf(tokenId);
        if (owner() == holder) {
            return true;
        }
        return fundsOf[holder] > _owedSinceLastSettlement();
    }

    /**
     * @dev     Calculates how much money Orb holder owes Orb beneficiary. This amount would be transferred between
     *          accounts during settlement.
     *          Owed amount can be higher than hodler's funds! It's important to check if holder has enough funds
     *          before transferring.
     * @return  bool  Wei Orb holder owes Orb beneficiary since the last settlement time.
     */
    function _owedSinceLastSettlement() internal view returns (uint256) {
        uint256 secondsSinceLastSettlement = block.timestamp - lastSettlementTime;
        return (price * holderTaxNumerator * secondsSinceLastSettlement) / (HOLDER_TAX_PERIOD * FEE_DENOMINATOR);
    }

    /**
     * @dev     Executes the withdrawal for a given amount, does the actual value transfer from the contract
     *          to user's wallet. The only function in the contract that sends value and has re-entrancy risk.
     *          Does not check if the address is payable, as the Address library reverts if it is not.
     *          Emits Withdrawal().
     * @param   recipient_  The address to send the value to.
     * @param   amount_     The value in wei to withdraw from the contract.
     */
    function _withdraw(address recipient_, uint256 amount_) internal {
        if (msg.sender == leadingBidder) {
            revert NotPermittedForLeadingBidder();
        }

        if (msg.sender == ERC721.ownerOf(tokenId)) {
            _settle();
        }

        if (fundsOf[recipient_] < amount_) {
            revert InsufficientFunds(fundsOf[recipient_], amount_);
        }

        fundsOf[recipient_] -= amount_;

        emit Withdrawal(recipient_, amount_);

        Address.sendValue(payable(recipient_), amount_);
    }

    /**
     * @dev  See {settle()}.
     */
    function _settle() internal {
        address holder = ERC721.ownerOf(tokenId);

        if (owner() == holder) {
            return;
        }

        // Should never be reached if this contract holds the Orb.
        assert(address(this) != holder);

        uint256 availableFunds = fundsOf[holder];
        uint256 owedFunds = _owedSinceLastSettlement();
        uint256 transferableToBeneficiary = availableFunds <= owedFunds ? availableFunds : owedFunds;

        fundsOf[holder] -= transferableToBeneficiary;
        fundsOf[beneficiary] += transferableToBeneficiary;

        lastSettlementTime = block.timestamp;

        emit Settlement(holder, beneficiary, transferableToBeneficiary);
    }

    ////////////////////////////////////////////////////////////////////////////////
    //  FUNCTIONS: PURCHASING
    ////////////////////////////////////////////////////////////////////////////////

    /**
     * @notice  Sets the new purchase price for the Orb. Harberger tax means the asset is always for sale.
     *          The price can be set to zero, making foreclosure time to be never.
     * @dev     Can only be called by a solvent holder.
     *          Settles before adjusting the price, as the new price will change foreclosure time.
     *          Does not check if the new price differs from the previous price: no risk.
     *          Limits the price to MAX_PRICE to prevent potential overflows in math.
     *          Emits PriceUpdate().
     * @param   newPrice  New price for the Orb.
     */
    function setPrice(uint256 newPrice) external onlyHolder onlyHolderSolvent {
        _settle();
        _setPrice(newPrice);
    }

    /**
     * @notice  Purchasing is the mechanism to take over the Orb. With Harberger tax, the Orb can always be
     *          purchased from its holder.
     *          Purchasing is only allowed while the holder is solvent. If not, the Orb has to be foreclosed and
     *          re-auctioned.
     *          Purchaser is required to have more funds than the price itself, but the exact amount is left for the
     *          user interface implementation to calculate and send along.
     *          Purchasing sends sale royalty part to the beneficiary.
     * @dev     Requires to provide the current price as the first parameter to prevent front-running: without current
     *          price requirement someone could purchase the Orb ahead of someone else, set the price higher, and
     *          profit from the purchase.
     *          Does not modify last invocation time, unlike buying from the auction.
     *          Does not allow purchasing from yourself.
     *          Emits PriceUpdate() and Purchase().
     * @param   currentPrice  Current price, to prevent front-running.
     * @param   newPrice      New price to use after the purchase.
     */
    function purchase(uint256 currentPrice, uint256 newPrice) external payable onlyHolderHeld onlyHolderSolvent {
        if (currentPrice != price) {
            revert CurrentPriceIncorrect(currentPrice, price);
        }

        _settle();

        address holder = ERC721.ownerOf(tokenId);

        if (msg.sender == holder) {
            revert AlreadyHolder();
        }
        if (msg.sender == beneficiary) {
            revert BeneficiaryDisallowed();
        }

        fundsOf[msg.sender] += msg.value;
        uint256 totalFunds = fundsOf[msg.sender];

        if (totalFunds < currentPrice) {
            revert InsufficientFunds(totalFunds, currentPrice);
        }

        fundsOf[msg.sender] -= currentPrice;

        if (owner() == holder) {
            fundsOf[beneficiary] += currentPrice;
        } else {
            uint256 beneficiaryRoyalty = (currentPrice * royaltyNumerator) / FEE_DENOMINATOR;
            uint256 currentOwnerShare = currentPrice - beneficiaryRoyalty;

            fundsOf[beneficiary] += beneficiaryRoyalty;
            fundsOf[holder] += currentOwnerShare;
        }

        lastSettlementTime = block.timestamp;

        _setPrice(newPrice);

        emit Purchase(holder, msg.sender, currentPrice);

        _transferOrb(holder, msg.sender);
    }

    /**
     * @dev  See {setPrice()}.
     */
    function _setPrice(uint256 newPrice_) internal {
        if (newPrice_ > MAX_PRICE) {
            revert InvalidNewPrice(newPrice_);
        }

        uint256 previousPrice = price;
        price = newPrice_;

        emit PriceUpdate(previousPrice, newPrice_);
    }

    ////////////////////////////////////////////////////////////////////////////////
    //  FUNCTIONS: FORECLOSURE
    ////////////////////////////////////////////////////////////////////////////////

    /**
     * @notice  Relinquishment is a voluntary giving up of the Orb. It's a combination of withdrawing all funds
     *          not owed to the beneficiary since last settlement, and foreclosing yourself after.
     *          Most useful if the creator themselves hold the Orb and want to re-auction it.
     *          For any other holder, setting the price to zero would be more practical.
     * @dev     Calls _withdraw(), which does value transfer from the contract.
     *          Emits Foreclosure() and Withdrawal().
     */
    function relinquish() external onlyHolder onlyHolderSolvent {
        _settle();

        price = 0;

        emit Relinquishment(msg.sender);

        _transferOrb(msg.sender, address(this));
        _withdraw(msg.sender, fundsOf[msg.sender]);
    }

    /**
     * @notice  Foreclose can be called by anyone after the Orb holder runs out of funds to cover the Harberger tax.
     *          It returns the Orb to the contract, readying it for re-auction.
     * @dev     Emits Foreclosure().
     */
<<<<<<< HEAD
    function foreclose() external onlyHolderHeld onlyHolderInsolvent {
        _settle();
=======
    function foreclose() external onlyHolderHeld settles {
        if (holderSolvent()) {
            revert HolderSolvent();
        }
>>>>>>> 69bf80fb

        address holder = ERC721.ownerOf(tokenId);
        price = 0;

        emit Foreclosure(holder);

        _transferOrb(holder, address(this));
    }

    ////////////////////////////////////////////////////////////////////////////////
    //  FUNCTIONS: INVOKING AND RESPONDING
    ////////////////////////////////////////////////////////////////////////////////

    /**
     * @notice  Invokes the Orb. Allows the holder to submit cleartext.
     * @param   cleartext  Required cleartext.
     */
    function invokeWithCleartext(string memory cleartext) external {
        uint256 length = bytes(cleartext).length;
        if (length > cleartextMaximumLength) {
            revert CleartextTooLong(length, cleartextMaximumLength);
        }
        emit CleartextRecording(invocationCount, cleartext);
        invokeWithHash(keccak256(abi.encodePacked(cleartext)));
    }

    /**
     * @notice  Invokes the Orb. Allows the holder to submit content hash, that represents a question to the Orb
     *          creator. Puts the Orb on cooldown. The Orb can only be invoked by solvent holders.
     * @dev     Content hash is keccak256 of the cleartext.
     *          invocationCount is used to track the id of the next invocation.
     *          Emits Invocation().
     * @param   contentHash  Required keccak256 hash of the cleartext.
     */
    function invokeWithHash(bytes32 contentHash) public onlyHolder onlyHolderHeld onlyHolderSolvent {
        if (block.timestamp < lastInvocationTime + cooldown) {
            revert CooldownIncomplete(lastInvocationTime + cooldown - block.timestamp);
        }

        uint256 invocationId = invocationCount;

        invocations[invocationId] = contentHash;
        lastInvocationTime = block.timestamp;
        invocationCount += 1;

        emit Invocation(msg.sender, invocationId, contentHash, block.timestamp);
    }

    /**
     * @notice  Function allows the holder to reveal cleartext later, either because it was challenged by the
     *          creator, or just for posterity. This function can also be used to reveal empty-string content hashes.
     * @dev     Only holders can reveal cleartext on-chain. Anyone could potentially figure out the invocation
     *          cleartext from the content hash via brute force, but publishing this on-chain is only allowed by the
     *          holder themselves, introducing a reasonable privacy protection.
     *          If the content hash is of a cleartext that is longer than maximum cleartext length, the contract will
     *          never record this cleartext, as it is invalid.
     *          Allows overwriting. Assuming no hash collisions, this poses no risk, just wastes holder gas.
     * @param   invocationId  Invocation id, matching the one that was emitted when calling
     *                        {invokeWithCleartext()} or {invokeWithHash()}.
     * @param   cleartext     Cleartext, limited in length. Must match the content hash.
     */
    function recordInvocationCleartext(uint256 invocationId, string memory cleartext)
        external
        onlyHolder
        onlyHolderSolvent
    {
        uint256 cleartextLength = bytes(cleartext).length;

        if (cleartextLength > cleartextMaximumLength) {
            revert CleartextTooLong(cleartextLength, cleartextMaximumLength);
        }

        bytes32 recordedContentHash = invocations[invocationId];
        bytes32 cleartextHash = keccak256(abi.encodePacked(cleartext));

        if (recordedContentHash != cleartextHash) {
            revert CleartextHashMismatch(cleartextHash, recordedContentHash);
        }

        emit CleartextRecording(invocationId, cleartext);
    }

    /**
     * @notice  The Orb creator can use this function to respond to any existing invocation, no matter how long ago
     *          it was made. A response to an invocation can only be written once. There is no way to record response
     *          cleartext on-chain.
     * @dev     Emits Response().
     * @param   invocationId  ID of an invocation to which the response is being made.
     * @param   contentHash   keccak256 hash of the response text.
     */
    function respond(uint256 invocationId, bytes32 contentHash) external onlyOwner {
        if (invocationId >= invocationCount) {
            revert InvocationNotFound(invocationId);
        }

        if (_responseExists(invocationId)) {
            revert ResponseExists(invocationId);
        }

        responses[invocationId] = HashTime(contentHash, block.timestamp);

        emit Response(msg.sender, invocationId, contentHash, block.timestamp);
    }

    /**
     * @notice  Orb holder can flag a response during Response Flagging Period, counting from when the response is made.
     *          Flag indicates a "report", that the Orb holder was not satisfied with the response provided.
     *          This is meant to act as a social signal to future Orb holders. It also increments flaggedResponsesCount,
     *          allowing anyone to quickly look up how many responses were flagged.
     * @dev     Only existing responses (with non-zero timestamps) can be flagged.
     *          Responses can only be flagged by solvent holders to keep it consistent with {invokeWithHash()} or
     *          {invokeWithCleartext()}.
     *          Also, the holder must have received the Orb after the response was made;
     *          this is to prevent holders from flagging responses that were made in response to others' invocations.
     *          Emits ResponseFlagging().
     * @param   invocationId  ID of an invocation to which the response is being flagged.
     */
    function flagResponse(uint256 invocationId) external onlyHolder onlyHolderSolvent {
        if (!_responseExists(invocationId)) {
            revert ResponseNotFound(invocationId);
        }

        // Response Flagging Period starts counting from when the response is made.
        // Its value matches the cooldown of the Orb.
        uint256 responseTime = responses[invocationId].timestamp;
        if (block.timestamp - responseTime > cooldown) {
            revert FlaggingPeriodExpired(invocationId, block.timestamp - responseTime, cooldown);
        }
        if (holderReceiveTime >= responseTime) {
            revert FlaggingPeriodExpired(invocationId, holderReceiveTime, responseTime);
        }
        if (responseFlagged[invocationId]) {
            revert ResponseAlreadyFlagged(invocationId);
        }

        responseFlagged[invocationId] = true;
        flaggedResponsesCount += 1;

        emit ResponseFlagging(msg.sender, invocationId);
    }

    /**
     * @dev     Returns if a response to an invocation exists, based on the timestamp of the response being non-zero.
     * @param   invocationId_  ID of an invocation to which to check the existance of a response of.
     * @return  bool  If a response to an invocation exists or not.
     */
    function _responseExists(uint256 invocationId_) internal view returns (bool) {
        if (responses[invocationId_].timestamp != 0) {
            return true;
        }
        return false;
    }
}<|MERGE_RESOLUTION|>--- conflicted
+++ resolved
@@ -333,34 +333,6 @@
         _;
     }
 
-    /**
-<<<<<<< HEAD
-     * @dev  Ensures that the current Orb holder has run out of funds to cover Harberger tax.
-     */
-    modifier onlyHolderInsolvent() {
-        if (holderSolvent()) {
-            revert HolderSolvent();
-        }
-        _;
-    }
-
-    /**
-     * @dev  Modifier settles current Orb holder's debt before executing the rest of the function,
-     *       only if the caller is the Orb holder. Useful for holder withdrawals.
-     */
-    modifier settlesIfHolder() {
-        if (msg.sender == ERC721.ownerOf(tokenId)) {
-            _settle();
-        }
-=======
-     * @dev  Modifier settles current Orb holder's debt before executing the rest of the function.
-     */
-    modifier settles() {
-        _settle();
->>>>>>> 69bf80fb
-        _;
-    }
-
     ////////////////////////////////////////////////////////////////////////////////
     //  FUNCTIONS: ERC-721 OVERRIDES
     ////////////////////////////////////////////////////////////////////////////////
@@ -828,15 +800,12 @@
      *          It returns the Orb to the contract, readying it for re-auction.
      * @dev     Emits Foreclosure().
      */
-<<<<<<< HEAD
-    function foreclose() external onlyHolderHeld onlyHolderInsolvent {
-        _settle();
-=======
-    function foreclose() external onlyHolderHeld settles {
+    function foreclose() external onlyHolderHeld {
         if (holderSolvent()) {
             revert HolderSolvent();
         }
->>>>>>> 69bf80fb
+
+        _settle();
 
         address holder = ERC721.ownerOf(tokenId);
         price = 0;
