--- conflicted
+++ resolved
@@ -129,13 +129,7 @@
     /// for at least this long. Can be set to zero, in which case the auction will always be `auctionMinimumDuration`
     /// long. Initial value is 5 minutes.
     uint256 public auctionBidExtension = 5 minutes;
-<<<<<<< HEAD
-    /// Auction start time: when the auction was started. Stays fixed during the auction, otherwise 0.
-    uint256 public auctionStartTime;
     /// Auction end time: timestamp when the auction ends, can be extended by late bids. 0 not during the auction.
-=======
-    // End Time: when the auction ends, can be extended by late bids. 0 not during the auction.
->>>>>>> 7487344f
     uint256 public auctionEndTime;
     /// Leading bidder: address that currently has the highest bid. 0 not during the auction and before first bid.
     address public leadingBidder;
