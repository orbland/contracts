// SPDX-License-Identifier: MIT
pragma solidity ^0.8.17;

import {Test} from "forge-std/Test.sol";
import {EricOrbHarness} from "./harness/EricOrbHarness.sol";
import {EricOrb} from "src/EricOrb.sol";

/* solhint-disable func-name-mixedcase */
contract EricOrbTestBase is Test {
    EricOrbHarness internal orb;

    address internal user;
    address internal user2;
    address internal beneficiary;
    address internal owner;

    uint256 internal startingBalance;

    function setUp() public {
        orb = new EricOrbHarness();
        user = address(0xBEEF);
        user2 = address(0xFEEEEEB);
        beneficiary = address(0xC0FFEE);
        startingBalance = 10000 ether;
        vm.deal(user, startingBalance);
        vm.deal(user2, startingBalance);
        owner = orb.owner();
    }

    function prankAndBid(address bidder, uint256 bidAmount) internal {
        uint256 finalAmount = fundsRequiredToBidOneYear(bidAmount);
        vm.deal(bidder, startingBalance + finalAmount);
        vm.prank(bidder);
        orb.bid{value: finalAmount}(bidAmount, bidAmount);
    }

    function makeHolderAndWarp(address newHolder, uint256 bid) public {
        orb.startAuction();
        prankAndBid(newHolder, bid);
        vm.warp(orb.endTime() + 1);
        orb.finalizeAuction();
        vm.warp(block.timestamp + 30 days);
    }

    function fundsRequiredToBidOneYear(uint256 amount) public view returns (uint256) {
        return amount + (amount * orb.HOLDER_TAX_NUMERATOR()) / orb.FEE_DENOMINATOR();
    }

    function effectiveFundsOf(address user_) public view returns (uint256) {
        uint256 unadjustedFunds = orb.fundsOf(user_);
        address holder = orb.ownerOf(orb.workaround_orbId());
<<<<<<< HEAD
        address creator = orb.owner();

        if (user_ == holder && user_ == creator) {
=======

        if (user_ == orb.owner()) {
>>>>>>> 8894329e
            return unadjustedFunds;
        }

        if (user_ == beneficiary || user_ == holder) {
            uint256 owedFunds = orb.workaround_owedSinceLastSettlement();
            uint256 holderFunds = orb.fundsOf(holder);
            uint256 transferableToBeneficiary = holderFunds <= owedFunds ? holderFunds : owedFunds;

            if (user_ == beneficiary) {
                return unadjustedFunds + transferableToBeneficiary;
            }
            if (user_ == holder) {
                return unadjustedFunds - transferableToBeneficiary;
            }
        }

        return unadjustedFunds;
    }
}

contract InitialStateTest is EricOrbTestBase {
    // Test that the initial state is correct
    function test_initialState() public {
        assertEq(address(orb), orb.ownerOf(orb.workaround_orbId()));
        assertFalse(orb.auctionRunning());
        assertEq(orb.owner(), address(this));
        assertEq(orb.beneficiary(), address(0xC0FFEE));

        assertEq(orb.price(), 0);
        assertEq(orb.lastTriggerTime(), 0);
        assertEq(orb.triggersCount(), 0);

        assertEq(orb.flaggedResponsesCount(), 0);

        assertEq(orb.startTime(), 0);
        assertEq(orb.endTime(), 0);
        assertEq(orb.winningBidder(), address(0));
        assertEq(orb.winningBid(), 0);

        assertEq(orb.lastSettlementTime(), 0);
        assertEq(orb.holderReceiveTime(), 0);
    }

    function test_constants() public {
        assertEq(orb.MAX_CLEARTEXT_LENGTH(), 280);

        assertEq(orb.FEE_DENOMINATOR(), 10000);
        assertEq(orb.HOLDER_TAX_NUMERATOR(), 1000);
        assertEq(orb.HOLDER_TAX_PERIOD(), 365 days);
        assertEq(orb.SALE_ROYALTIES_NUMERATOR(), 1000);

        assertEq(orb.STARTING_PRICE(), 0.1 ether);
        assertEq(orb.MINIMUM_BID_STEP(), 0.1 ether);

        assertEq(orb.workaround_orbId(), 69);
        assertEq(orb.workaround_infinity(), type(uint256).max);
        assertEq(orb.workaround_maxPrice(), 2 ** 128);
        assertEq(orb.workaround_baseUrl(), "https://static.orb.land/eric/");
    }
}

contract TransfersRevertTest is EricOrbTestBase {
    function test_transfersRevert() public {
        address newOwner = address(0xBEEF);
        uint256 id = orb.workaround_orbId();
        vm.expectRevert(EricOrb.TransferringNotSupported.selector);
        orb.transferFrom(address(this), newOwner, id);
        vm.expectRevert(EricOrb.TransferringNotSupported.selector);
        orb.safeTransferFrom(address(this), newOwner, id);
        vm.expectRevert(EricOrb.TransferringNotSupported.selector);
        orb.safeTransferFrom(address(this), newOwner, id, bytes(""));
    }
}

contract MinimumBidTest is EricOrbTestBase {
    function test_minimumBidReturnsCorrectValues() public {
        uint256 bidAmount = 0.6 ether;
        orb.startAuction();
        assertEq(orb.minimumBid(), orb.STARTING_PRICE());
        prankAndBid(user, bidAmount);
        assertEq(orb.minimumBid(), bidAmount + orb.MINIMUM_BID_STEP());
    }
}

contract StartAuctionTest is EricOrbTestBase {
    function test_startAuctionOnlyOrbIssuer() public {
        vm.prank(address(0xBEEF));
        vm.expectRevert("Ownable: caller is not the owner");
        orb.startAuction();
        orb.startAuction();
        assertEq(orb.startTime(), block.timestamp);
    }

    event AuctionStarted(uint256 startTime, uint256 endTime);

    function test_startAuctionCorrectly() public {
        assertEq(orb.startTime(), 0);
        orb.workaround_setWinningBid(10);
        orb.workaround_setWinningBidder(address(0xBEEF));
        vm.expectEmit(true, true, false, false);
        emit AuctionStarted(block.timestamp, block.timestamp + orb.minimumAuctionDuration());
        orb.startAuction();
        assertEq(orb.startTime(), block.timestamp);
        assertEq(orb.endTime(), block.timestamp + orb.minimumAuctionDuration());
        assertEq(orb.winningBid(), 0);
        assertEq(orb.winningBidder(), address(0));
    }

    function test_startAuctionOnlyContractHeld() public {
        orb.workaround_setOrbHolder(address(0xBEEF));
        vm.expectRevert(EricOrb.ContractDoesNotHoldOrb.selector);
        orb.startAuction();
        orb.workaround_setOrbHolder(address(orb));
        vm.expectEmit(true, true, false, false);
        emit AuctionStarted(block.timestamp, block.timestamp + orb.minimumAuctionDuration());
        orb.startAuction();
    }

    function test_startAuctionNotDuringAuction() public {
        vm.expectEmit(true, true, false, false);
        emit AuctionStarted(block.timestamp, block.timestamp + orb.minimumAuctionDuration());
        orb.startAuction();
        vm.expectRevert(EricOrb.AuctionRunning.selector);
        orb.startAuction();
    }
}

contract BidTest is EricOrbTestBase {
    function test_bidOnlyDuringAuction() public {
        uint256 bidAmount = 0.6 ether;
        vm.deal(user, bidAmount);
        vm.expectRevert(EricOrb.AuctionNotRunning.selector);
        vm.prank(user);
        orb.bid{value: bidAmount}(bidAmount, bidAmount);
        orb.startAuction();
        assertEq(orb.winningBid(), 0 ether);
        prankAndBid(user, bidAmount);
        assertEq(orb.winningBid(), bidAmount);
    }

    function test_bidUsesTotalFunds() public {
        orb.deposit{value: 1 ether}();
        orb.startAuction();
        vm.prank(user);
        assertEq(orb.winningBid(), 0 ether);
        prankAndBid(user, 0.5 ether);
        assertEq(orb.winningBid(), 0.5 ether);
    }

    function test_bidRevertsIfBeneficiary() public {
        orb.startAuction();
        uint256 amount = orb.minimumBid();
        vm.deal(beneficiary, amount);
        vm.expectRevert(abi.encodeWithSelector(EricOrb.BeneficiaryDisallowed.selector));
        vm.prank(beneficiary);
        orb.bid{value: amount}(amount, amount);

        // will not revert
        prankAndBid(user, amount);
        assertEq(orb.winningBid(), amount);
    }

    function test_bidRevertsIfLtMinimumBid() public {
        orb.startAuction();
        // minimum bid will be the STARTING_PRICE
        uint256 amount = orb.minimumBid() - 1;
        vm.expectRevert(abi.encodeWithSelector(EricOrb.InsufficientBid.selector, amount, orb.minimumBid()));
        vm.prank(user);
        orb.bid{value: amount}(amount, amount);

        // Add back + 1 to amount
        amount++;
        // will not revert
        vm.prank(user);
        orb.bid{value: amount}(amount, amount);
        assertEq(orb.winningBid(), amount);

        // minimum bid will be the winning bid + MINIMUM_BID_STEP
        amount = orb.minimumBid() - 1;
        vm.expectRevert(abi.encodeWithSelector(EricOrb.InsufficientBid.selector, amount, orb.minimumBid()));
        vm.prank(user);
        orb.bid{value: amount}(amount, amount);
    }

    function test_bidRevertsIfLtFundsRequired() public {
        orb.startAuction();
        uint256 amount = orb.minimumBid();
        uint256 funds = amount - 1;
        vm.expectRevert(abi.encodeWithSelector(EricOrb.InsufficientFunds.selector, funds, funds + 1));
        vm.prank(user);
        orb.bid{value: funds}(amount, amount);

        funds++;
        vm.prank(user);
        // will not revert
        orb.bid{value: funds}(amount, amount);
        assertEq(orb.winningBid(), amount);
    }

    function test_bidRevertsIfPriceTooHigh() public {
        orb.startAuction();
        uint256 amount = orb.minimumBid();
        uint256 price = orb.workaround_maxPrice() + 1;
        vm.expectRevert(abi.encodeWithSelector(EricOrb.InvalidNewPrice.selector, price));
        vm.prank(user);
        orb.bid{value: amount}(amount, price);

        // Bring price back to acceptable amount
        price--;
        // will not revert
        vm.prank(user);
        orb.bid{value: amount}(amount, price);
        assertEq(orb.winningBid(), amount);
        assertEq(orb.price(), orb.workaround_maxPrice());
    }

    event NewBid(address indexed from, uint256 price);

    function test_bidSetsCorrectState() public {
        orb.startAuction();
        uint256 amount = orb.minimumBid();
        uint256 funds = fundsRequiredToBidOneYear(amount);
        assertEq(orb.winningBid(), 0 ether);
        assertEq(orb.winningBidder(), address(0));
        assertEq(orb.fundsOf(user), 0);
        assertEq(address(orb).balance, 0);
        uint256 endTime = orb.endTime();

        vm.expectEmit(true, false, false, true);
        emit NewBid(user, amount);
        prankAndBid(user, amount);

        assertEq(orb.winningBid(), amount);
        assertEq(orb.winningBidder(), user);
        assertEq(orb.price(), amount);
        assertEq(orb.fundsOf(user), funds);
        assertEq(address(orb).balance, funds);
        assertEq(orb.endTime(), endTime);
    }

    mapping(address => uint256) internal fundsOfUser;

    event AuctionFinalized(address indexed winner, uint256 price);

    function testFuzz_bidSetsCorrectState(address[16] memory bidders, uint128[16] memory amounts) public {
        orb.startAuction();
        uint256 contractBalance;
        for (uint256 i = 1; i < 16; i++) {
            uint256 amount = bound(amounts[i], orb.minimumBid(), orb.minimumBid() + 1_000_000_000);
            address bidder = bidders[i];
            vm.assume(bidder != address(0) && bidder != address(orb) && bidder != beneficiary);

            uint256 funds = fundsRequiredToBidOneYear(amount);

            fundsOfUser[bidder] += funds;

            vm.expectEmit(true, false, false, true);
            emit NewBid(bidder, amount);
            prankAndBid(bidder, amount);
            contractBalance += funds;

            assertEq(orb.winningBid(), amount);
            assertEq(orb.winningBidder(), bidder);
            assertEq(orb.price(), amount);
            assertEq(orb.fundsOf(bidder), fundsOfUser[bidder]);
            assertEq(address(orb).balance, contractBalance);
        }
        vm.expectEmit(true, false, false, true);
        emit AuctionFinalized(orb.winningBidder(), orb.winningBid());
        vm.warp(orb.endTime() + 1);
        orb.finalizeAuction();
    }

    function test_bidExtendsAuction() public {
        assertEq(orb.endTime(), 0);
        orb.startAuction();
        uint256 amount = orb.minimumBid();
        // endTime = block.timestamp + minimumAuctionDuration
        uint256 endTime = orb.endTime();
        // set block.timestamp to endTime - bidAuctionExtension
        vm.warp(endTime - orb.bidAuctionExtension());
        prankAndBid(user, amount);
        // didn't change because block.timestamp + bidAuctionExtension  = endTime
        assertEq(orb.endTime(), endTime);

        vm.warp(endTime - orb.bidAuctionExtension() + 50);
        amount = orb.minimumBid();
        prankAndBid(user, amount);
        // change because block.timestamp + bidAuctionExtension + 50 >  endTime
        assertEq(orb.endTime(), endTime + 50);
    }
}

contract FinalizeAuctionTest is EricOrbTestBase {
    event AuctionFinalized(address indexed winner, uint256 price);

    function test_finalizeAuctionRevertsDuringAuction() public {
        orb.startAuction();
        vm.expectRevert(EricOrb.AuctionRunning.selector);
        orb.finalizeAuction();

        vm.warp(orb.endTime() + 1);
        vm.expectEmit(true, false, false, true);
        emit AuctionFinalized(address(0), 0);
        orb.finalizeAuction();
    }

    function test_finalizeAuctionRevertsIfAuctionNotStarted() public {
        vm.expectRevert(EricOrb.AuctionNotStarted.selector);
        orb.finalizeAuction();
        orb.startAuction();
        // endTime != 0
        assertEq(orb.endTime(), block.timestamp + orb.minimumAuctionDuration());
        vm.expectRevert(EricOrb.AuctionRunning.selector);
        orb.finalizeAuction();
    }

    function test_finalizeAuctionWithoutWinner() public {
        orb.startAuction();
        vm.warp(orb.endTime() + 1);
        vm.expectEmit(true, false, false, true);
        emit AuctionFinalized(address(0), 0);
        orb.finalizeAuction();
        assertEq(orb.endTime(), 0);
        assertEq(orb.startTime(), 0);
        assertEq(orb.winningBid(), 0);
        assertEq(orb.winningBidder(), address(0));
        assertEq(orb.price(), 0);
    }

    event NewPrice(uint256 oldPrice, uint256 newPrice);

    function test_finalizeAuctionWithWinner() public {
        orb.startAuction();
        uint256 amount = orb.minimumBid();
        uint256 funds = fundsRequiredToBidOneYear(amount);
        // Bid `amount` and transfer `funds` to the contract
        prankAndBid(user, amount);
        vm.warp(orb.endTime() + 1);

        // Assert storage before
        assertEq(orb.winningBidder(), user);
        assertEq(orb.winningBid(), amount);
        assertEq(orb.price(), amount);
        assertEq(orb.fundsOf(user), funds);
        assertEq(orb.fundsOf(address(orb)), 0);

        vm.expectEmit(true, false, false, true);
        emit AuctionFinalized(user, amount);
        vm.expectEmit(false, false, false, true);
        emit NewPrice(0, amount);

        orb.finalizeAuction();

        // Assert storage after
        // storage that is reset
        assertEq(orb.endTime(), 0);
        assertEq(orb.startTime(), 0);
        assertEq(orb.winningBid(), 0);
        assertEq(orb.winningBidder(), address(0));
        assertEq(orb.price(), amount);

        // storage that persists
        assertEq(address(orb).balance, funds);
        assertEq(orb.fundsOf(beneficiary), amount);
        assertEq(orb.ownerOf(orb.workaround_orbId()), user);
        assertEq(orb.lastSettlementTime(), block.timestamp);
        assertEq(orb.lastTriggerTime(), block.timestamp - orb.cooldown());
        assertEq(orb.fundsOf(user), funds - amount);
        assertEq(orb.price(), amount);
    }
}

contract EffectiveFundsOfTest is EricOrbTestBase {
    function test_effectiveFundsCorrectCalculation() public {
        uint256 amount1 = 1 ether;
        uint256 amount2 = 0.5 ether;
        uint256 funds1 = fundsRequiredToBidOneYear(amount1);
        uint256 funds2 = fundsRequiredToBidOneYear(amount2);
        orb.startAuction();
        prankAndBid(user2, amount2);
        prankAndBid(user, amount1);
        vm.warp(orb.endTime() + 1);
        orb.finalizeAuction();
        vm.warp(block.timestamp + 1 days);

        // One day has passed since the orb holder got the orb
        // for bid = 1 ether. That means that the price of the
        // orb is now 1 ether. Thus the Orb issuer is owed the tax
        // for 1 day.

        // The user actually transfered `funds1` and `funds2` respectively
        // ether to the contract
        uint256 owed = orb.workaround_owedSinceLastSettlement();
        assertEq(effectiveFundsOf(beneficiary), owed + amount1);
        // The user that won the auction and is holding the orb
        // has the funds they deposited, minus the tax and minus the bid
        // amount
        assertEq(effectiveFundsOf(user), funds1 - owed - amount1);
        // The user that didn't won the auction, has the funds they
        // deposited
        assertEq(effectiveFundsOf(user2), funds2);
    }

    function testFuzz_effectiveFundsCorrectCalculation(uint256 amount1, uint256 amount2) public {
        amount1 = bound(amount1, 1 ether, orb.workaround_maxPrice());
        amount2 = bound(amount2, orb.STARTING_PRICE(), amount1 - orb.MINIMUM_BID_STEP());
        uint256 funds1 = fundsRequiredToBidOneYear(amount1);
        uint256 funds2 = fundsRequiredToBidOneYear(amount2);
        orb.startAuction();
        prankAndBid(user2, amount2);
        prankAndBid(user, amount1);
        vm.warp(orb.endTime() + 1);
        orb.finalizeAuction();
        vm.warp(block.timestamp + 1 days);

        // One day has passed since the orb holder got the orb
        // for bid = 1 ether. That means that the price of the
        // orb is now 1 ether. Thus the Orb beneficiary is owed the tax
        // for 1 day.

        // The user actually transfered `funds1` and `funds2` respectively
        // ether to the contract
        uint256 owed = orb.workaround_owedSinceLastSettlement();
        assertEq(effectiveFundsOf(beneficiary), owed + amount1);
        // The user that won the auction and is holding the orb
        // has the funds they deposited, minus the tax and minus the bid
        // amount
        assertEq(effectiveFundsOf(user), funds1 - owed - amount1);
        // The user that didn't won the auction, has the funds they
        // deposited
        assertEq(effectiveFundsOf(user2), funds2);
    }
}

contract DepositTest is EricOrbTestBase {
    event Deposit(address indexed user, uint256 amount);

    function test_depositRandomUser() public {
        assertEq(orb.fundsOf(user), 0);
        vm.expectEmit(true, false, false, true);
        emit Deposit(user, 1 ether);
        vm.prank(user);
        orb.deposit{value: 1 ether}();
        assertEq(orb.fundsOf(user), 1 ether);
    }

    function testFuzz_depositRandomUser(uint256 amount) public {
        assertEq(orb.fundsOf(user), 0);
        vm.expectEmit(true, false, false, true);
        emit Deposit(user, amount);
        vm.deal(user, amount);
        vm.prank(user);
        orb.deposit{value: amount}();
        assertEq(orb.fundsOf(user), amount);
    }

    function test_depositHolderSolvent() public {
        assertEq(orb.fundsOf(user), 0);
        // winning bid  = 1 ether
        uint256 bidAmount = 1 ether;
        uint256 depositAmount = 2 ether;
        makeHolderAndWarp(user, bidAmount);
        // User bids 1 ether, but deposit enough funds
        // to cover the tax for a year, according to
        // fundsRequiredToBidOneYear(bidAmount)
        uint256 funds = orb.fundsOf(user);
        vm.expectEmit(true, false, false, true);
        // deposit 1 ether
        emit Deposit(user, depositAmount);
        vm.prank(user);
        orb.deposit{value: depositAmount}();
        assertEq(orb.fundsOf(user), funds + depositAmount);
    }

    function testFuzz_depositHolderSolvent(uint256 bidAmount, uint256 depositAmount) public {
        assertEq(orb.fundsOf(user), 0);
        // winning bid  = 1 ether
        bidAmount = bound(bidAmount, 0.1 ether, orb.workaround_maxPrice());
        depositAmount = bound(depositAmount, 0.1 ether, orb.workaround_maxPrice());
        makeHolderAndWarp(user, bidAmount);
        // User bids 1 ether, but deposit enough funds
        // to cover the tax for a year, according to
        // fundsRequiredToBidOneYear(bidAmount)
        uint256 funds = orb.fundsOf(user);
        vm.expectEmit(true, false, false, true);
        // deposit 1 ether
        emit Deposit(user, depositAmount);
        vm.prank(user);
        vm.deal(user, depositAmount);
        orb.deposit{value: depositAmount}();
        assertEq(orb.fundsOf(user), funds + depositAmount);
    }

    function test_depositRevertsifHolderInsolvent() public {
        assertEq(orb.fundsOf(user), 0);
        // winning bid  = 1 ether
        uint256 bidAmount = 1 ether;
        makeHolderAndWarp(user, bidAmount);

        // let's make the user insolvent
        // fundsRequiredToBidOneYear(bidAmount) ensures enough
        // ether for 1 year, not two
        vm.warp(block.timestamp + 731 days);

        // if a random user deposits, it should work fine
        vm.prank(user2);
        orb.deposit{value: 1 ether}();
        assertEq(orb.fundsOf(user2), 1 ether);

        // if the insolvent holder deposits, it should not work
        vm.expectRevert(EricOrb.HolderInsolvent.selector);
        vm.prank(user);
        orb.deposit{value: 1 ether}();
    }
}

contract WithdrawTest is EricOrbTestBase {
    event Withdrawal(address indexed recipient, uint256 amount);

    function test_withdrawRevertsIfWinningBidder() public {
        uint256 bidAmount = 1 ether;
        orb.startAuction();
        prankAndBid(user, bidAmount);
        vm.expectRevert(EricOrb.NotPermittedForWinningBidder.selector);
        vm.prank(user);
        orb.withdraw(1);

        vm.expectRevert(EricOrb.NotPermittedForWinningBidder.selector);
        vm.prank(user);
        orb.withdrawAll();

        // user is no longer the winningBidder
        prankAndBid(user2, 2 ether);

        // user can withdraw
        uint256 fundsBefore = orb.fundsOf(user);
        vm.startPrank(user);
        assertEq(user.balance, startingBalance);
        orb.withdraw(100);
        assertEq(user.balance, startingBalance + 100);
        assertEq(orb.fundsOf(user), fundsBefore - 100);
        orb.withdrawAll();
        assertEq(orb.fundsOf(user), 0);
        assertEq(user.balance, startingBalance + fundsBefore);
    }

    event Settlement(address indexed holder, address indexed owner, uint256 amount);

    function test_withdrawSettlesFirstIfHolder() public {
        assertEq(orb.fundsOf(user), 0);
        // winning bid  = 1 ether
        uint256 bidAmount = 10 ether;
        uint256 smallBidAmount = 0.5 ether;
        uint256 withdrawAmount = 0.1 ether;

        orb.startAuction();
        // user2 bids
        prankAndBid(user2, smallBidAmount);
        // user1 bids and becomes the winning bidder
        prankAndBid(user, bidAmount);
        vm.warp(orb.endTime() + 1);
        orb.finalizeAuction();

        vm.warp(block.timestamp + 30 days);

        // beneficiaryEffective = beneficiaryFunds + transferableToBeneficiary
        // userEffective = userFunds - transferableToBeneficiary
        uint256 beneficiaryFunds = orb.fundsOf(beneficiary);
        uint256 userEffective = effectiveFundsOf(user);
        uint256 beneficiaryEffective = effectiveFundsOf(beneficiary);
        uint256 transferableToBeneficiary = beneficiaryEffective - beneficiaryFunds;
        uint256 initialBalance = user.balance;

        vm.expectEmit(true, true, false, true);
        emit Settlement(user, beneficiary, transferableToBeneficiary);

        vm.prank(user);
        orb.withdraw(withdrawAmount);

        assertEq(orb.fundsOf(user), userEffective - withdrawAmount);
        assertEq(orb.fundsOf(beneficiary), beneficiaryEffective);
        assertEq(orb.lastSettlementTime(), block.timestamp);
        assertEq(user.balance, initialBalance + withdrawAmount);

        // move ahead 10 days;
        vm.warp(block.timestamp + 10 days);

        // not holder
        vm.prank(user2);
        initialBalance = user2.balance;
        orb.withdraw(withdrawAmount);
        assertEq(orb.fundsOf(user2), fundsRequiredToBidOneYear(smallBidAmount) - withdrawAmount);
        assertEq(user2.balance, initialBalance + withdrawAmount);
    }

    function test_withdrawAllForBeneficiarySettlesAndWithdraws() public {
        assertEq(orb.fundsOf(user), 0);
        // winning bid  = 1 ether
        uint256 bidAmount = 10 ether;
        uint256 smallBidAmount = 0.5 ether;

        orb.startAuction();
        // user2 bids
        prankAndBid(user2, smallBidAmount);
        // user1 bids and becomes the winning bidder
        prankAndBid(user, bidAmount);
        vm.warp(orb.endTime() + 1);
        orb.finalizeAuction();

        vm.warp(block.timestamp + 30 days);

        // beneficiaryEffective = beneficiaryFunds + transferableToBeneficiary
        // userEffective = userFunds - transferableToBeneficiary
        uint256 beneficiaryFunds = orb.fundsOf(beneficiary);
        uint256 userEffective = effectiveFundsOf(user);
        uint256 beneficiaryEffective = effectiveFundsOf(beneficiary);
        uint256 transferableToBeneficiary = beneficiaryEffective - beneficiaryFunds;
        uint256 initialBalance = beneficiary.balance;

        vm.prank(user);
        vm.expectEmit(true, true, false, true);
        emit Settlement(user, beneficiary, transferableToBeneficiary);
        orb.settle();

        assertEq(orb.fundsOf(beneficiary), beneficiaryFunds + transferableToBeneficiary);

        vm.expectEmit(true, false, false, true);
        emit Withdrawal(beneficiary, beneficiaryFunds + transferableToBeneficiary);
        orb.withdrawAllForBeneficiary();

        assertEq(orb.fundsOf(user), userEffective);
        assertEq(orb.fundsOf(beneficiary), 0);
        assertEq(orb.lastSettlementTime(), block.timestamp);
        assertEq(beneficiary.balance, initialBalance + beneficiaryEffective);
    }

    function testFuzz_withdrawSettlesFirstIfHolder(uint256 bidAmount, uint256 withdrawAmount) public {
        assertEq(orb.fundsOf(user), 0);
        // winning bid  = 1 ether
        bidAmount = bound(bidAmount, orb.STARTING_PRICE(), orb.workaround_maxPrice());
        makeHolderAndWarp(user, bidAmount);

        // beneficiaryEffective = beneficiaryFunds + transferableToBeneficiary
        // userEffective = userFunds - transferableToBeneficiary
        uint256 beneficiaryFunds = orb.fundsOf(beneficiary);
        uint256 userEffective = effectiveFundsOf(user);
        uint256 beneficiaryEffective = effectiveFundsOf(beneficiary);
        uint256 transferableToBeneficiary = beneficiaryEffective - beneficiaryFunds;
        uint256 initialBalance = user.balance;

        vm.expectEmit(true, true, false, true);
        emit Settlement(user, beneficiary, transferableToBeneficiary);

        vm.prank(user);
        withdrawAmount = bound(withdrawAmount, 0, userEffective - 1);
        orb.withdraw(withdrawAmount);
        assertEq(orb.fundsOf(user), userEffective - withdrawAmount);
        assertEq(orb.fundsOf(beneficiary), beneficiaryEffective);
        assertEq(orb.lastSettlementTime(), block.timestamp);
        assertEq(user.balance, initialBalance + withdrawAmount);

        vm.prank(user);
        orb.withdrawAll();
        assertEq(orb.fundsOf(user), 0);
        assertEq(orb.fundsOf(beneficiary), beneficiaryEffective);
        assertEq(orb.lastSettlementTime(), block.timestamp);
        assertEq(user.balance, initialBalance + userEffective);
    }

    function test_withdrawRevertsIfInsufficientFunds() public {
        vm.startPrank(user);
        orb.deposit{value: 1 ether}();
        assertEq(orb.fundsOf(user), 1 ether);
        vm.expectRevert(abi.encodeWithSelector(EricOrb.InsufficientFunds.selector, 1 ether, 1 ether + 1));
        orb.withdraw(1 ether + 1);
        assertEq(orb.fundsOf(user), 1 ether);
        vm.expectEmit(true, false, false, true);
        emit Withdrawal(user, 1 ether);
        orb.withdraw(1 ether);
        assertEq(orb.fundsOf(user), 0);
    }
}

contract SettleTest is EricOrbTestBase {
    event Settlement(address indexed holder, address indexed owner, uint256 amount);

    function test_settleOnlyIfHolderHeld() public {
        vm.expectRevert(EricOrb.ContractHoldsOrb.selector);
        orb.settle();
        assertEq(orb.lastSettlementTime(), 0);
        makeHolderAndWarp(user, 1 ether);
        orb.settle();
        assertEq(orb.lastSettlementTime(), block.timestamp);
    }

    function testFuzz_settleCorrect(uint96 bid, uint96 time) public {
        uint256 amount = bound(bid, orb.STARTING_PRICE(), orb.workaround_maxPrice());
        // warp ahead a random amount of time
        // remain under 1 year in total, so solvent
        uint256 timeOffset = bound(time, 0, 300 days);
        vm.warp(block.timestamp + timeOffset);
        assertEq(orb.fundsOf(user), 0);
        assertEq(orb.fundsOf(beneficiary), 0);
        assertEq(orb.lastSettlementTime(), 0);
        // it warps 30 days by default
        makeHolderAndWarp(user, amount);

        uint256 userEffective = effectiveFundsOf(user);
        uint256 beneficiaryEffective = effectiveFundsOf(beneficiary);
        uint256 initialBalance = user.balance;

        orb.settle();
        assertEq(orb.fundsOf(user), userEffective);
        assertEq(orb.fundsOf(beneficiary), beneficiaryEffective);
        assertEq(orb.lastSettlementTime(), block.timestamp);
        assertEq(user.balance, initialBalance);

        timeOffset = bound(time, block.timestamp + 340 days, type(uint96).max);
        vm.warp(timeOffset);

        // user is no longer solvent
        // the user can't pay the full owed feeds, so they
        // pay what they can
        uint256 transferable = orb.fundsOf(user);
        orb.settle();
        assertEq(orb.fundsOf(user), 0);
        // beneficiaryEffective is from the last time it settled
        assertEq(orb.fundsOf(beneficiary), transferable + beneficiaryEffective);
        assertEq(orb.lastSettlementTime(), block.timestamp);
        assertEq(user.balance, initialBalance);
    }

    function test_settleReturnsIfOwner() public {
        orb.workaround_setOrbHolder(owner);
        orb.workaround_settle();
        assertEq(orb.lastSettlementTime(), 0);
    }
}

contract HolderSolventTest is EricOrbTestBase {
    function test_holderSolventCorrectIfNotOwner() public {
        assertEq(orb.fundsOf(user), 0);
        assertEq(orb.fundsOf(owner), 0);
        assertEq(orb.lastSettlementTime(), 0);
        // it warps 30 days by default
        makeHolderAndWarp(user, 1 ether);
        assert(orb.holderSolvent());
        vm.warp(block.timestamp + 700 days);
        assertFalse(orb.holderSolvent());
    }

    function test_holderSolventCorrectIfOwner() public {
        assertEq(orb.fundsOf(user), 0);
        assertEq(orb.fundsOf(owner), 0);
        assertEq(orb.lastSettlementTime(), 0);
        vm.warp(block.timestamp + 4885828483 days);
        assertFalse(orb.holderSolvent());
    }
}

contract OwedSinceLastSettlementTest is EricOrbTestBase {
    function test_owedSinceLastSettlementCorrectMath() public {
        // _lastSettlementTime = 0
        // secondsSinceLastSettlement = block.timestamp - _lastSettlementTime
        // HOLDER_TAX_NUMERATOR = 1_000
        // FEE_DENOMINATOR = 10_000
        // HOLDER_TAX_PERIOD  = 365 days = 31_536_000 seconds
        // owed = _price * HOLDER_TAX_NUMERATOR * secondsSinceLastSettlement)
        // / (HOLDER_TAX_PERIOD * FEE_DENOMINATOR);
        // Scenario:
        // _price = 17 ether = 17_000_000_000_000_000_000 wei
        // block.timestamp = 167710711
        // owed = 90.407.219.961.314.053.779,8072044647
        orb.workaround_setPrice(17 ether);
        vm.warp(167710711);
        // calculation done off-solidity to verify precision with another environment
        assertEq(orb.workaround_owedSinceLastSettlement(), 9_040_721_990_740_740_740);
    }
}

contract SetPriceTest is EricOrbTestBase {
    function test_setPriceRevertsIfNotHolder() public {
        uint256 winningBid = 10 ether;
        makeHolderAndWarp(user, winningBid);
        vm.expectRevert(EricOrb.NotHolder.selector);
        vm.prank(user2);
        orb.setPrice(1 ether);
        assertEq(orb.price(), 10 ether);

        vm.prank(user);
        orb.setPrice(1 ether);
        assertEq(orb.price(), 1 ether);
    }

    function test_setPriceRevertsIfHolderInsolvent() public {
        uint256 winningBid = 10 ether;
        makeHolderAndWarp(user, winningBid);
        vm.warp(block.timestamp + 600 days);
        vm.startPrank(user);
        vm.expectRevert(EricOrb.HolderInsolvent.selector);
        orb.setPrice(1 ether);

        // As the user can't deposit funds to become solvent again
        // we modify a variable to trick the contract
        orb.workaround_setLastSettlementTime(block.timestamp);
        orb.setPrice(2 ether);
        assertEq(orb.price(), 2 ether);
    }

    function test_setPriceSettlesBefore() public {
        uint256 winningBid = 10 ether;
        makeHolderAndWarp(user, winningBid);
        vm.prank(user);
        orb.setPrice(2 ether);
        assertEq(orb.price(), 2 ether);
        assertEq(orb.lastSettlementTime(), block.timestamp);
    }

    event NewPrice(uint256 oldPrice, uint256 newPrice);

    function test_setPriceRevertsIfMaxPrice() public {
        uint256 maxPrice = orb.workaround_maxPrice();
        uint256 winningBid = 10 ether;
        makeHolderAndWarp(user, winningBid);
        vm.startPrank(user);
        vm.expectRevert(abi.encodeWithSelector(EricOrb.InvalidNewPrice.selector, maxPrice + 1));
        orb.setPrice(maxPrice + 1);

        vm.expectEmit(false, false, false, true);
        emit NewPrice(10 ether, maxPrice);
        orb.setPrice(maxPrice);
    }
}

contract PurchaseTest is EricOrbTestBase {
    function test_revertsIfHeldByContract() public {
        vm.prank(user);
        vm.expectRevert(EricOrb.ContractHoldsOrb.selector);
        orb.purchase(0, 100);
    }

    function test_revertsIfHolderInsolvent() public {
        makeHolderAndWarp(user, 1 ether);
        vm.warp(block.timestamp + 1300 days);
        vm.prank(user2);
        vm.expectRevert(EricOrb.HolderInsolvent.selector);
        orb.purchase(0, 100);
    }

    function test_purchaseSettlesFirst() public {
        makeHolderAndWarp(user, 1 ether);
        // after making `user` the current holder of the orb, `makeHolderAndWarp(user, )` warps 30 days into the future
        assertEq(orb.lastSettlementTime(), block.timestamp - 30 days);
        vm.prank(user2);
        orb.purchase{value: 1.1 ether}(1 ether, 2 ether);
        assertEq(orb.lastSettlementTime(), block.timestamp);
    }

    function test_revertsIfBeneficiary() public {
        makeHolderAndWarp(user, 1 ether);
        vm.deal(beneficiary, 1.1 ether);
        vm.prank(beneficiary);
        vm.expectRevert(abi.encodeWithSelector(EricOrb.BeneficiaryDisallowed.selector));
        orb.purchase{value: 1.1 ether}(1 ether, 3 ether);

        // does not revert
        assertEq(orb.lastSettlementTime(), block.timestamp - 30 days);
        vm.prank(user2);
        orb.purchase{value: 1.1 ether}(1 ether, 3 ether);
        assertEq(orb.lastSettlementTime(), block.timestamp);
    }

    function test_revertsIfWrongCurrentPrice() public {
        makeHolderAndWarp(user, 1 ether);
        vm.prank(user2);
        vm.expectRevert(abi.encodeWithSelector(EricOrb.CurrentPriceIncorrect.selector, 2 ether, 1 ether));
        orb.purchase{value: 1.1 ether}(2 ether, 3 ether);
    }

    function test_revertsIfIfAlreadyHolder() public {
        makeHolderAndWarp(user, 1 ether);
        vm.expectRevert(EricOrb.AlreadyHolder.selector);
        vm.prank(user);
        orb.purchase{value: 1.1 ether}(1 ether, 3 ether);
    }

    function test_revertsIfInsufficientFunds() public {
        makeHolderAndWarp(user, 1 ether);
        vm.expectRevert(abi.encodeWithSelector(EricOrb.InsufficientFunds.selector, 1 ether - 1, 1 ether));
        vm.prank(user2);
        orb.purchase{value: 1 ether - 1}(1 ether, 3 ether);
    }

    event Purchase(address indexed from, address indexed to, uint256 price);
    event Transfer(address indexed from, address indexed to, uint256 indexed tokenId);
    event NewPrice(uint256 from, uint256 to);
    event Settlement(address indexed from, address indexed to, uint256 amount);

    function test_beneficiaryAllProceedsIfOwnerSells() public {
        uint256 bidAmount = 1 ether;
        uint256 newPrice = 3 ether;
        uint256 purchaseAmount = bidAmount / 2;
        uint256 depositAmount = bidAmount / 2;
        // bidAmount will be the `_price` of the Orb
        makeHolderAndWarp(owner, bidAmount);
        orb.settle();
        uint256 ownerBefore = orb.fundsOf(owner);
        uint256 beneficiaryBefore = orb.fundsOf(beneficiary);
        uint256 userBefore = orb.fundsOf(user);
        vm.startPrank(user);
        orb.deposit{value: depositAmount}();
        assertEq(orb.fundsOf(user), userBefore + depositAmount);
        vm.expectEmit(true, true, false, false);
        emit Purchase(owner, user, bidAmount);
        vm.expectEmit(true, true, true, false);
        emit Transfer(owner, user, orb.workaround_orbId());
        // The Orb is purchased with purchaseAmount
        // It uses both the existing funds of the user and the funds
        // that the user transfers when calling `purchase()`
        orb.purchase{value: purchaseAmount + 1}(bidAmount, newPrice);
        uint256 beneficiaryRoyalties = bidAmount;
        assertEq(orb.fundsOf(beneficiary), beneficiaryBefore + beneficiaryRoyalties);
        assertEq(orb.fundsOf(owner), ownerBefore);
        // The price of the Orb was 1 ether and user2 transfered 1 ether + 1 to buy it
        assertEq(orb.fundsOf(user), 1);
        assertEq(orb.price(), newPrice);
    }

    function test_succeedsCorrectly() public {
        uint256 bidAmount = 1 ether;
        uint256 newPrice = 3 ether;
        uint256 purchaseAmount = bidAmount / 2;
        uint256 depositAmount = bidAmount / 2;
        // bidAmount will be the `_price` of the Orb
        makeHolderAndWarp(user, bidAmount);
        orb.settle();
        uint256 ownerBefore = orb.fundsOf(owner);
        uint256 beneficiaryBefore = orb.fundsOf(beneficiary);
        uint256 userBefore = orb.fundsOf(user);
        vm.startPrank(user2);
        orb.deposit{value: depositAmount}();
        assertEq(orb.fundsOf(user2), depositAmount);
        vm.expectEmit(true, true, false, true);
        // we just settled above
        emit Settlement(user, beneficiary, 0);
        vm.expectEmit(false, false, false, true);
        emit NewPrice(bidAmount, newPrice);
        vm.expectEmit(true, true, false, true);
        emit Purchase(user, user2, bidAmount);
        vm.expectEmit(true, true, true, false);
        emit Transfer(user, user2, orb.workaround_orbId());
        // The Orb is purchased with purchaseAmount
        // It uses both the existing funds of the user and the funds
        // that the user transfers when calling `purchase()`
        orb.purchase{value: purchaseAmount + 1}(bidAmount, newPrice);
        uint256 beneficiaryRoyalties = ((bidAmount * 1000) / 10000);
        assertEq(orb.fundsOf(beneficiary), beneficiaryBefore + beneficiaryRoyalties);
        assertEq(orb.fundsOf(user), userBefore + (bidAmount - beneficiaryRoyalties));
        assertEq(orb.fundsOf(owner), ownerBefore);
        // The price of the Orb was 1 ether and user2 transfered 1 ether + 1 to buy it
        assertEq(orb.fundsOf(user2), 1);
        assertEq(orb.price(), newPrice);
    }

    function testFuzz_succeedsCorrectly(uint256 bidAmount, uint256 newPrice, uint256 buyPrice, uint256 diff) public {
        bidAmount = bound(bidAmount, 0.1 ether, orb.workaround_maxPrice() - 1);
        newPrice = bound(newPrice, 1, orb.workaround_maxPrice());
        buyPrice = bound(buyPrice, bidAmount + 1, orb.workaround_maxPrice());
        diff = bound(diff, 1, buyPrice);
        vm.deal(user2, buyPrice);
        /// Break up the amount between depositing and purchasing to test more scenarios
        uint256 purchaseAmount = buyPrice - diff;
        uint256 depositAmount = diff;
        // bidAmount will be the `_price` of the Orb
        makeHolderAndWarp(user, bidAmount);
        orb.settle();
        uint256 ownerBefore = orb.fundsOf(owner);
        uint256 beneficiaryBefore = orb.fundsOf(beneficiary);
        uint256 userBefore = orb.fundsOf(user);
        vm.startPrank(user2);
        orb.deposit{value: depositAmount}();
        assertEq(orb.fundsOf(user2), depositAmount);
        vm.expectEmit(true, true, false, true);
        // we just settled above
        emit Settlement(user, beneficiary, 0);
        vm.expectEmit(false, false, false, true);
        emit NewPrice(bidAmount, newPrice);
        vm.expectEmit(true, true, false, true);
        emit Purchase(user, user2, bidAmount);
        vm.expectEmit(true, true, true, false);
        emit Transfer(user, user2, orb.workaround_orbId());
        // The Orb is purchased with purchaseAmount
        // It uses both the existing funds of the user and the funds
        // that the user transfers when calling `purchase()`
        // We bound the purchaseAmount to be higher than the current price (bidAmount)
        orb.purchase{value: purchaseAmount}(bidAmount, newPrice);
        uint256 beneficiaryRoyalties = ((bidAmount * 1000) / 10000);
        assertEq(orb.fundsOf(beneficiary), beneficiaryBefore + beneficiaryRoyalties);
        assertEq(orb.fundsOf(user), userBefore + (bidAmount - beneficiaryRoyalties));
        assertEq(orb.fundsOf(owner), ownerBefore);
        // User2 transfered buyPrice to the contract
        // User2 paid bidAmount
        assertEq(orb.fundsOf(user2), buyPrice - bidAmount);
        assertEq(orb.price(), newPrice);
    }
}

contract ExitTest is EricOrbTestBase {
    function test_revertsIfNotHolder() public {
        uint256 winningBid = 10 ether;
        makeHolderAndWarp(user, winningBid);
        vm.expectRevert(EricOrb.NotHolder.selector);
        vm.prank(user2);
        orb.exit();

        vm.prank(user);
        orb.exit();
        assertEq(orb.ownerOf(orb.workaround_orbId()), address(orb));
    }

    function test_revertsIfHolderInsolvent() public {
        makeHolderAndWarp(user, 1 ether);
        vm.warp(block.timestamp + 1300 days);
        vm.prank(user);
        vm.expectRevert(EricOrb.HolderInsolvent.selector);
        orb.exit();
        vm.warp(block.timestamp - 1300 days);
        vm.prank(user);
        orb.exit();
        assertEq(orb.ownerOf(orb.workaround_orbId()), address(orb));
    }

    function test_settlesFirst() public {
        makeHolderAndWarp(user, 1 ether);
        // after making `user` the current holder of the orb, `makeHolderAndWarp(user, )` warps 30 days into the future
        assertEq(orb.lastSettlementTime(), block.timestamp - 30 days);
        vm.prank(user);
        orb.exit();
        assertEq(orb.lastSettlementTime(), block.timestamp);
    }

    event Foreclosure(address indexed from, bool indexed voluntary);
    event Withdrawal(address indexed recipient, uint256 amount);

    function test_succeedsCorrectly() public {
        makeHolderAndWarp(user, 1 ether);
        vm.prank(user);
        assertEq(orb.ownerOf(orb.workaround_orbId()), user);
        vm.expectEmit(true, true, false, false);
        emit Foreclosure(user, true);
        vm.expectEmit(true, false, false, true);
        uint256 effectiveFunds = effectiveFundsOf(user);
        emit Withdrawal(user, effectiveFunds);
        vm.prank(user);
        orb.exit();
        assertEq(orb.ownerOf(orb.workaround_orbId()), address(orb));
        assertEq(orb.price(), 0);
    }
}

contract ForecloseTest is EricOrbTestBase {
    function test_revertsIfNotHolderHeld() public {
        vm.expectRevert(EricOrb.ContractHoldsOrb.selector);
        vm.prank(user2);
        orb.foreclose();

        uint256 winningBid = 10 ether;
        makeHolderAndWarp(user, winningBid);
        vm.warp(block.timestamp + 100000 days);
        vm.prank(user2);
        orb.foreclose();
        assertEq(orb.ownerOf(orb.workaround_orbId()), address(orb));
    }

    event Foreclosure(address indexed from, bool indexed voluntary);

    function test_revertsifHolderSolvent() public {
        uint256 winningBid = 10 ether;
        makeHolderAndWarp(user, winningBid);
        vm.expectRevert(EricOrb.HolderSolvent.selector);
        orb.foreclose();
        vm.warp(block.timestamp + 10000 days);
        vm.expectEmit(true, true, false, false);
        emit Foreclosure(user, false);
        orb.foreclose();
    }

    function test_succeeds() public {
        uint256 winningBid = 10 ether;
        makeHolderAndWarp(user, winningBid);
        vm.warp(block.timestamp + 10000 days);
        vm.expectEmit(true, true, false, false);
        emit Foreclosure(user, false);
        assertEq(orb.ownerOf(orb.workaround_orbId()), user);
        orb.foreclose();
        assertEq(orb.ownerOf(orb.workaround_orbId()), address(orb));
        assertEq(orb.price(), 0);
    }
}

contract ForeclosureTimeTest is EricOrbTestBase {
    function test_returnsInfinityIfOwner() public {
        assertEq(orb.foreclosureTime(), type(uint256).max);
    }

    function test_returnsInfinityIfPriceZero() public {
        uint256 winningBid = 10 ether;
        makeHolderAndWarp(user, winningBid);
        orb.workaround_setPrice(0);
        assertEq(orb.foreclosureTime(), type(uint256).max);
    }

    function test_correctCalculation() public {
        // uint256 remainingSeconds = (_funds[holder] * HOLDER_TAX_PERIOD * FEE_DENOMINATOR)
        //                             / (_price * HOLDER_TAX_NUMERATOR);
        uint256 winningBid = 10 ether;
        makeHolderAndWarp(user, winningBid);
        uint256 remaining = (orb.fundsOf(user) * 365 days * 10_000) / (winningBid * 1_000);
        uint256 lastSettlementTime = block.timestamp - 30 days;
        assertEq(orb.foreclosureTime(), remaining + lastSettlementTime);
    }
}

contract TriggerWithCleartextTest is EricOrbTestBase {
    event Triggered(address indexed from, uint256 indexed triggerId, bytes32 contentHash, uint256 time);
    event CleartextRecorded(uint256 indexed triggerId, string cleartext);

    function test_revertsIfLongLength() public {
        uint256 max = orb.MAX_CLEARTEXT_LENGTH();
        string memory text =
            "asfsafsfsafsafasdfasfdsakfjdsakfjasdlkfajsdlfsdlfkasdfjdjasfhasdljhfdaslkfjsda;kfjasdklfjasdklfjasd;ladlkfjasdfad;flksadjf;lkasdjf;lsadsdlsdlkfjas;dlkfjas;dlkfjsad;lkfjsad;lda;lkfj;kasjf;klsadjf;lsadsdlkfjasd;lkfjsad;lfkajsd;flkasdjf;lsdkfjas;lfkasdflkasdf;laskfj;asldkfjsad;lfs;lf;flksajf;lk"; // solhint-disable-line
        uint256 length = bytes(text).length;
        vm.expectRevert(abi.encodeWithSelector(EricOrb.CleartextTooLong.selector, length, max));
        orb.triggerWithCleartext(text);
    }

    function test_callsTriggerHashCorrectly() public {
        string memory text = "fjasdklfjasdklfjasdasdffakfjsad;lfs;lf;flksajf;lk";
        makeHolderAndWarp(user, 1 ether);
        vm.expectEmit(true, false, false, true);
        emit CleartextRecorded(0, text);
        vm.expectEmit(true, true, false, true);
        emit Triggered(user, 0, keccak256(abi.encodePacked(text)), block.timestamp);
        vm.prank(user);
        orb.triggerWithCleartext(text);
    }
}

contract TriggerWthHashTest is EricOrbTestBase {
    event Triggered(address indexed from, uint256 indexed triggerId, bytes32 contentHash, uint256 time);

    function test_revertWhen_NotHolder() public {
        makeHolderAndWarp(user, 1 ether);
        bytes32 hash = "asdfsaf";
        vm.prank(user2);
        vm.expectRevert(EricOrb.NotHolder.selector);
        orb.triggerWithHash(hash);

        vm.expectEmit(true, false, false, true);
        emit Triggered(user, 0, hash, block.timestamp);
        vm.prank(user);
        orb.triggerWithHash(hash);
    }

    function test_revertWhen_HolderInsolvent() public {
        makeHolderAndWarp(user, 1 ether);
        bytes32 hash = "asdfsaf";
        vm.warp(block.timestamp + 13130000 days);
        vm.prank(user);
        vm.expectRevert(EricOrb.HolderInsolvent.selector);
        orb.triggerWithHash(hash);
    }

    function test_revertWhen_CooldownIncomplete() public {
        makeHolderAndWarp(user, 1 ether);
        bytes32 hash = "asdfsaf";
        vm.startPrank(user);
        orb.triggerWithHash(hash);
        assertEq(orb.triggers(0), hash);
        vm.warp(block.timestamp + 1 days);
        vm.expectRevert(
            abi.encodeWithSelector(
                EricOrb.CooldownIncomplete.selector, block.timestamp - 1 days + orb.cooldown() - block.timestamp
            )
        );
        orb.triggerWithHash(hash);
        assertEq(orb.triggers(1), bytes32(0));
        vm.warp(block.timestamp + orb.cooldown() - 1 days + 1);
        orb.triggerWithHash(hash);
        assertEq(orb.triggers(1), hash);
    }

    function test_success() public {
        makeHolderAndWarp(user, 1 ether);
        bytes32 hash = "asdfsaf";
        vm.startPrank(user);
        vm.expectEmit(true, true, false, true);
        emit Triggered(user, 0, hash, block.timestamp);
        orb.triggerWithHash(hash);
        assertEq(orb.triggers(0), hash);
        assertEq(orb.lastTriggerTime(), block.timestamp);
        assertEq(orb.triggersCount(), 1);
    }
}

contract RecordTriggerCleartext is EricOrbTestBase {
    event CleartextRecorded(uint256 indexed triggerId, string cleartext);

    function test_revertWhen_NotHolder() public {
        makeHolderAndWarp(user, 1 ether);
        string memory cleartext = "this is a cleartext";
        vm.prank(user2);
        vm.expectRevert(EricOrb.NotHolder.selector);
        orb.recordTriggerCleartext(0, cleartext);

        vm.startPrank(user);
        orb.triggerWithHash(keccak256(bytes(cleartext)));
        orb.recordTriggerCleartext(0, cleartext);
    }

    function test_revertWhen_HolderInsolvent() public {
        makeHolderAndWarp(user, 1 ether);
        string memory cleartext = "this is a cleartext";
        vm.warp(block.timestamp + 13130000 days);
        vm.prank(user);
        vm.expectRevert(EricOrb.HolderInsolvent.selector);
        orb.recordTriggerCleartext(0, cleartext);

        vm.warp(block.timestamp - 13130000 days);
        vm.startPrank(user);
        orb.triggerWithHash(keccak256(bytes(cleartext)));
        orb.recordTriggerCleartext(0, cleartext);
    }

    function test_revertWhen_incorrectLength() public {
        makeHolderAndWarp(user, 1 ether);
        vm.startPrank(user);
        uint256 max = orb.MAX_CLEARTEXT_LENGTH();
        string memory cleartext =
            "asfsafsfsafsafasdfasfdsakfjdsakfjasdlkfajsdlfsdlfkasdfjdjasfhasdljhfdaslkfjsda;kfjasdklfjasdklfjasd;ladlkfjasdfad;flksadjf;lkasdjf;lsadsdlsdlkfjas;dlkfjas;dlkfjsad;lkfjsad;lda;lkfj;kasjf;klsadjf;lsadsdlkfjasd;lkfjsad;lfkajsd;flkasdjf;lsdkfjas;lfkasdflkasdf;laskfj;asldkfjsad;lfs;lf;flksajf;lk"; // solhint-disable-line
        orb.triggerWithHash(keccak256(bytes(cleartext)));
        uint256 length = bytes(cleartext).length;
        vm.expectRevert(abi.encodeWithSelector(EricOrb.CleartextTooLong.selector, length, max));
        orb.recordTriggerCleartext(0, cleartext);

        vm.warp(block.timestamp + orb.cooldown() + 1);
        cleartext = "this is a cleartext";
        orb.triggerWithHash(keccak256(bytes(cleartext)));
        orb.recordTriggerCleartext(1, cleartext);
    }

    function test_revertWhen_cleartextMismatch() public {
        makeHolderAndWarp(user, 1 ether);
        vm.startPrank(user);
        string memory cleartext = "this is a cleartext";
        string memory cleartext2 = "this is not the same cleartext";
        orb.triggerWithHash(keccak256(bytes(cleartext)));
        vm.expectRevert(
            abi.encodeWithSelector(
                EricOrb.CleartextHashMismatch.selector, keccak256(bytes(cleartext2)), keccak256(bytes(cleartext))
            )
        );
        orb.recordTriggerCleartext(0, cleartext2);

        orb.recordTriggerCleartext(0, cleartext);
    }

    function test_success() public {
        makeHolderAndWarp(user, 1 ether);
        string memory cleartext = "this is a cleartext";
        vm.startPrank(user);
        vm.expectEmit(true, false, false, true);
        emit CleartextRecorded(0, cleartext);
        orb.triggerWithHash(keccak256(bytes(cleartext)));
        orb.recordTriggerCleartext(0, cleartext);
    }
}

contract RespondTest is EricOrbTestBase {
    event Responded(address indexed from, uint256 indexed triggerId, bytes32 contentHash, uint256 time);

    function test_revertWhen_notOwner() public {
        makeHolderAndWarp(user, 1 ether);
        string memory cleartext = "this is a cleartext";
        bytes32 response = "response hash";
        vm.startPrank(user);
        orb.triggerWithHash(keccak256(bytes(cleartext)));
        orb.recordTriggerCleartext(0, cleartext);
        vm.expectRevert("Ownable: caller is not the owner");
        orb.respond(0, response);
        vm.stopPrank();

        vm.prank(owner);
        vm.expectEmit(true, true, false, true);
        emit Responded(owner, 0, response, block.timestamp);
        orb.respond(0, response);
    }

    function test_revertWhen_triggerIdIncorrect() public {
        makeHolderAndWarp(user, 1 ether);
        string memory cleartext = "this is a cleartext";
        bytes32 response = "response hash";
        vm.startPrank(user);
        orb.triggerWithHash(keccak256(bytes(cleartext)));
        orb.recordTriggerCleartext(0, cleartext);
        vm.stopPrank();

        vm.prank(owner);
        vm.expectRevert(abi.encodeWithSelector(EricOrb.TriggerNotFound.selector, 1));
        orb.respond(1, response);

        vm.prank(owner);
        orb.respond(0, response);
    }

    function test_revertWhen_responseAlreadyExists() public {
        makeHolderAndWarp(user, 1 ether);
        string memory cleartext = "this is a cleartext";
        bytes32 response = "response hash";
        vm.startPrank(user);
        orb.triggerWithHash(keccak256(bytes(cleartext)));
        orb.recordTriggerCleartext(0, cleartext);
        vm.stopPrank();

        vm.startPrank(owner);
        orb.respond(0, response);
        vm.expectRevert(abi.encodeWithSelector(EricOrb.ResponseExists.selector, 0));
        orb.respond(0, response);
    }

    function test_success() public {
        makeHolderAndWarp(user, 1 ether);
        string memory cleartext = "this is a cleartext";
        bytes32 response = "response hash";
        vm.startPrank(user);
        orb.triggerWithHash(keccak256(bytes(cleartext)));
        orb.recordTriggerCleartext(0, cleartext);
        vm.stopPrank();

        vm.prank(owner);
        vm.expectEmit(true, true, false, true);
        emit Responded(owner, 0, response, block.timestamp);
        orb.respond(0, response);
        (bytes32 hash, uint256 time) = orb.responses(0);
        assertEq(hash, response);
        assertEq(time, block.timestamp);
    }
}

contract FlagResponseTest is EricOrbTestBase {
    event ResponseFlagged(address indexed from, uint256 indexed responseId);

    function test_revertWhen_NotHolder() public {
        makeHolderAndWarp(user, 1 ether);
        string memory cleartext = "this is a cleartext";
        bytes32 response = "response hash";
        vm.prank(user);
        orb.triggerWithHash(keccak256(bytes(cleartext)));
        vm.prank(owner);
        orb.respond(0, response);
        vm.prank(user2);
        vm.expectRevert(EricOrb.NotHolder.selector);
        orb.flagResponse(0);

        vm.prank(user);
        orb.flagResponse(0);
    }

    function test_revertWhen_HolderInsolvent() public {
        makeHolderAndWarp(user, 1 ether);
        string memory cleartext = "this is a cleartext";
        bytes32 response = "response hash";
        vm.prank(user);
        orb.triggerWithHash(keccak256(bytes(cleartext)));
        vm.prank(owner);
        orb.respond(0, response);
        vm.warp(block.timestamp + 13130000 days);
        vm.prank(user);
        vm.expectRevert(EricOrb.HolderInsolvent.selector);
        orb.flagResponse(0);

        vm.warp(block.timestamp - 13130000 days);
        vm.prank(user);
        orb.flagResponse(0);
    }

    function test_revertWhen_ResponseNotExist() public {
        makeHolderAndWarp(user, 1 ether);
        string memory cleartext = "this is a cleartext";
        bytes32 response = "response hash";
        vm.prank(user);
        orb.triggerWithHash(keccak256(bytes(cleartext)));
        vm.prank(owner);
        orb.respond(0, response);

        vm.startPrank(user);
        vm.expectRevert(abi.encodeWithSelector(EricOrb.ResponseNotFound.selector, 188));
        orb.flagResponse(188);

        orb.flagResponse(0);
    }

    function test_revertWhen_outsideFlaggingPeriod() public {
        makeHolderAndWarp(user, 1 ether);
        string memory cleartext = "this is a cleartext";
        bytes32 response = "response hash";
        vm.prank(user);
        orb.triggerWithHash(keccak256(bytes(cleartext)));
        vm.prank(owner);
        orb.respond(0, response);

        vm.warp(block.timestamp + 100 days);
        vm.startPrank(user);
        vm.expectRevert(
            abi.encodeWithSelector(EricOrb.FlaggingPeriodExpired.selector, 0, 100 days, orb.responseFlaggingPeriod())
        );
        orb.flagResponse(0);

        vm.warp(block.timestamp - (100 days - orb.responseFlaggingPeriod()));
        orb.flagResponse(0);
    }

    function test_revertWhen_responseToPreviousHolder() public {
        makeHolderAndWarp(user, 1 ether);
        string memory cleartext = "this is a cleartext";
        bytes32 response = "response hash";
        vm.prank(user);
        orb.triggerWithHash(keccak256(bytes(cleartext)));
        vm.prank(owner);
        orb.respond(0, response);

        vm.startPrank(user2);
        orb.purchase{value: 3 ether}(1 ether, 2 ether);
        vm.expectRevert(
            abi.encodeWithSelector(EricOrb.FlaggingPeriodExpired.selector, 0, orb.holderReceiveTime(), block.timestamp)
        );
        orb.flagResponse(0);

        vm.warp(block.timestamp + orb.cooldown());
        orb.triggerWithHash(keccak256(bytes(cleartext)));
        vm.stopPrank();
        vm.prank(owner);
        orb.respond(1, response);
        vm.prank(user2);
        orb.flagResponse(1);
    }

    function test_success() public {
        makeHolderAndWarp(user, 1 ether);
        string memory cleartext = "this is a cleartext";
        bytes32 response = "response hash";
        vm.prank(user);
        orb.triggerWithHash(keccak256(bytes(cleartext)));
        vm.prank(owner);
        orb.respond(0, response);
        vm.prank(user);
        assertEq(orb.responseFlagged(0), false);
        assertEq(orb.flaggedResponsesCount(), 0);
        vm.expectEmit(true, false, false, true);
        emit ResponseFlagged(user, 0);
        vm.prank(user);
        orb.flagResponse(0);
        assertEq(orb.responseFlagged(0), true);
        assertEq(orb.flaggedResponsesCount(), 1);
    }
}<|MERGE_RESOLUTION|>--- conflicted
+++ resolved
@@ -49,14 +49,8 @@
     function effectiveFundsOf(address user_) public view returns (uint256) {
         uint256 unadjustedFunds = orb.fundsOf(user_);
         address holder = orb.ownerOf(orb.workaround_orbId());
-<<<<<<< HEAD
-        address creator = orb.owner();
-
-        if (user_ == holder && user_ == creator) {
-=======
 
         if (user_ == orb.owner()) {
->>>>>>> 8894329e
             return unadjustedFunds;
         }
 
